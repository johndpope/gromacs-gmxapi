cmake_minimum_required(VERSION 2.8)
# Keep CMake suitably quiet on Cygwin
set(CMAKE_LEGACY_CYGWIN_WIN32 0) # Remove when CMake >= 2.8.4 is required

project(Gromacs)
include(Dart)
mark_as_advanced(DART_ROOT)

# PROJECT_VERSION should have the following structure: 
# VERSION-dev[-SUFFIX] where the VERSION should have the for: vMajor.vMinor.vPatch
#
# The "-dev" suffix is important to keep because it makes possible to distinguish 
# between a build from official release and a build from git release branch on a 
# machine with no git. 
#
# NOTE: when releasing the "-dev" suffix needs to be stripped off!
set(PROJECT_VERSION "4.6-dev")
set(CUSTOM_VERSION_STRING ""
    CACHE STRING "Custom version string (if empty, use hard-coded default)")
mark_as_advanced(CUSTOM_VERSION_STRING)
if (CUSTOM_VERSION_STRING)
    set(PROJECT_VERSION ${CUSTOM_VERSION_STRING})
endif (CUSTOM_VERSION_STRING)
set(SOVERSION 6)
# It is a bit irritating, but this has to be set separately for now!
SET(CPACK_PACKAGE_VERSION_MAJOR "4")
SET(CPACK_PACKAGE_VERSION_MINOR "6")
#SET(CPACK_PACKAGE_VERSION_PATCH "0")


# Cmake modules/macros are in a subdirectory to keep this file cleaner
set(CMAKE_MODULE_PATH ${CMAKE_CURRENT_SOURCE_DIR}/cmake)

if(CMAKE_INSTALL_PREFIX_INITIALIZED_TO_DEFAULT)
set(CMAKE_INSTALL_PREFIX "/usr/local/gromacs" CACHE STRING "Installation prefix (installation will need write permissions here)" FORCE)
endif()

if(NOT CMAKE_BUILD_TYPE)
    set(CMAKE_BUILD_TYPE "Release" CACHE STRING "Choose the type of build, options are: Debug Release RelWithDebInfo MinSizeRel." FORCE)
endif(NOT CMAKE_BUILD_TYPE)

enable_language(C)

set(CPACK_PACKAGE_VERSION ${PROJECT_VERSION})
set(CPACK_PACKAGE_VENDOR "gromacs.org")
set(CPACK_PACKAGE_DESCRIPTION_SUMMARY "Gromacs - a toolkit for high-performance molecular simulation")
set(CPACK_SET_DESTDIR "ON")
set(CPACK_INCLUDE_TOPLEVEL_DIRECTORY 0)
set(CPACK_RESOURCE_FILE_WELCOME "${CMAKE_SOURCE_DIR}/admin/InstallWelcome.txt")
# Its GPL/LGPL, so they do not have to agree to a license for mere usage, but some installers require this...
set(CPACK_RESOURCE_FILE_LICENSE "${CMAKE_SOURCE_DIR}/admin/InstallLicense.txt")
set(CPACK_RESOURCE_FILE_README "${CMAKE_SOURCE_DIR}/admin/InstallInfo.txt")

#must come after all cpack settings!
include(CPack)

########################################################################
# Check and warn if cache generated on a different host is being reused
########################################################################
if(CMAKE_HOST_UNIX)
    execute_process(COMMAND hostname
                    OUTPUT_VARIABLE TMP_HOSTNAME
                    OUTPUT_STRIP_TRAILING_WHITESPACE)
    if(GMX_BUILD_HOSTNAME AND NOT "${GMX_BUILD_HOSTNAME}" STREQUAL "${TMP_HOSTNAME}")
        message(WARNING "
            The CMake cache, probably generated on a different host (${GMX_BUILD_HOSTNAME}),
            is being reused! This could lead to inconsitencies; therefore, it is
            recommended to regenerate the cache!")
    endif()
    set(GMX_BUILD_HOSTNAME "${TMP_HOSTNAME}" CACHE INTERNAL
            "Hostname of the machine where the cache was generated.")
endif()

########################################################################
# Fix stupid flags on Windows
########################################################################
SET(SHARED_LIBS_DEFAULT ON) 
IF( (CMAKE_GENERATOR MATCHES "Visual Studio" OR CMAKE_GENERATOR MATCHES "NMake") AND MSVC )
    STRING(REPLACE /MD /MT CMAKE_C_FLAGS_RELEASE ${CMAKE_C_FLAGS_RELEASE})
    SET(CMAKE_C_FLAGS_RELEASE ${CMAKE_C_FLAGS_RELEASE} CACHE STRING "" FORCE)
    STRING(REPLACE /MD /MT CMAKE_C_FLAGS_DEBUG ${CMAKE_C_FLAGS_DEBUG})
    SET(CMAKE_C_FLAGS_DEBUG ${CMAKE_C_FLAGS_DEBUG} CACHE STRING "" FORCE) 
    SET(SHARED_LIBS_DEFAULT OFF)	
ENDIF()

IF(CMAKE_GENERATOR MATCHES "NMake" AND CMAKE_C_COMPILER_ID MATCHES "Intel")
    STRING(REPLACE /GZ /RTC1 CMAKE_C_FLAGS_RELEASE ${CMAKE_C_FLAGS_RELEASE})
    SET(CMAKE_C_FLAGS_RELEASE ${CMAKE_C_FLAGS_RELEASE} CACHE STRING "" FORCE)
    STRING(REPLACE /GZ /RTC1 CMAKE_C_FLAGS_DEBUG ${CMAKE_C_FLAGS_DEBUG})
    SET(CMAKE_C_FLAGS_DEBUG ${CMAKE_C_FLAGS_DEBUG} CACHE STRING "" FORCE) 
    SET(SHARED_LIBS_DEFAULT OFF)	
ENDIF()

set(GMX_EXTRA_LIBRARIES)

########################################################################
# User input options                                                   #
########################################################################
option(GMX_DOUBLE "Use double precision (much slower, use only if you really need it)" OFF)
option(GMX_MPI    "Build a parallel (message-passing) version of GROMACS" OFF)
option(GMX_THREAD_MPI  "Build a thread-MPI-based multithreaded version of GROMACS (not compatible with MPI)" ON)
option(GMX_SOFTWARE_INVSQRT "Use GROMACS software 1/sqrt" ON)
mark_as_advanced(GMX_SOFTWARE_INVSQRT)
option(GMX_POWERPC_INVSQRT "Use PowerPC hardware 1/sqrt" OFF)
mark_as_advanced(GMX_POWERPC_INVSQRT)
option(GMX_FAHCORE "Build a library with mdrun functionality" OFF)
mark_as_advanced(GMX_FAHCORE)
option(GMX_OPENMM "Accelerated execution on GPUs through the OpenMM library (rerun cmake after changing to see relevant options)" OFF)
set(GMX_ACCELERATION "auto" 
    CACHE STRING "Accelerated kernels. Pick one of: auto, none, SSE, BlueGene, Power6, ia64, altivec, fortran")

set(GMX_FFT_LIBRARY "fftw3" 
    CACHE STRING "FFT library choices: fftw3,mkl,fftpack[built-in]")
option(GMX_DISABLE_FFTW_MEASURE 
       "Do not optimize FFTW setups (not needed with SSE)" OFF)
mark_as_advanced(GMX_DISABLE_FFTW_MEASURE)
set(GMX_QMMM_PROGRAM "none" 
    CACHE STRING "QM package choices: none,gaussian,mopac,gamess,orca")
option(GMX_BROKEN_CALLOC "Work around broken calloc()" OFF)
mark_as_advanced(GMX_BROKEN_CALLOC)
option(BUILD_SHARED_LIBS "Enable shared libraries (can be problematic with MPI, Windows)" ${SHARED_LIBS_DEFAULT})
option(GMX_MPI_IN_PLACE "Enable MPI_IN_PLACE for MPIs that have it defined" ON)
mark_as_advanced(GMX_MPI_IN_PLACE)
option(GMX_LOAD_PLUGINS "Compile with plugin support, needed to read VMD supported file formats" ON)
mark_as_advanced(GMX_LOAD_PLUGINS)


option(GMX_IA32_ASM "Add SSE assembly files for IA32" OFF)
mark_as_advanced(GMX_IA32_ASM)
option(GMX_X86_64_ASM "Add SSE assembly files for X86_64" OFF)
mark_as_advanced(GMX_X86_64_ASM)

option(GMX_OPENMP "Enable OpenMP-based mutithreading. " ON)

option(USE_VERSION_H "Generate development version string/information" ON)
mark_as_advanced(USE_VERSION_H)

option(GMX_DEFAULT_SUFFIX "Use default suffixes for GROMACS binaries and libs (_d for double, _mpi for MPI; rerun cmake after changing to see relevant options)" ON)

if(UNIX AND NOT APPLE)
    option(GMX_PREFER_STATIC_LIBS "When finding libraries prefer \".a\" static archives (NOTE: this is enabled only for UNIX (excluding APPLE) platforms but it might not always work!" OFF)
    mark_as_advanced(GMX_PREFER_STATIC_LIBS)
endif()


######################################################################
# compiler tests
# these need ot be done early (before further tests).
#####################################################################

# cmake/Check{C,CXX}CompilerFlag.cmake are lifted from CMake git next
# branch (proposed for v2.8.9) to be able to detect invalid options
# with the Intel Compilers.
# Remove these files from the source tree when a CMake version that
# includes the features in question becomes required.
include(CheckCCompilerFlag)
include(CheckCXXCompilerFlag)

include(gmxCFlags)
gmx_c_flags()


########################################################################
# Set up binary and library suffixing 
########################################################################
set(GMX_BINARY_SUFFIX "" CACHE STRING "Suffix for GROMACS binaries (default: _d for double, _mpi for MPI, _mpi_d for MPI and double).")
set(GMX_LIBS_SUFFIX "" 
  CACHE STRING "Suffix for GROMACS libs (default: _d for double, _mpi for MPI, _mpi_d for MPI and double).")
if (GMX_DEFAULT_SUFFIX)
  set(GMX_BINARY_SUFFIX "")
  set(GMX_LIBS_SUFFIX "")
  if (GMX_MPI)
    set(GMX_BINARY_SUFFIX "_mpi")
    set(GMX_LIBS_SUFFIX "_mpi")
  endif(GMX_MPI)
  if (GMX_DOUBLE)
    set (GMX_BINARY_SUFFIX "${GMX_BINARY_SUFFIX}_d")
    set (GMX_LIBS_SUFFIX "${GMX_LIBS_SUFFIX}_d")
  endif(GMX_DOUBLE)
  if (GMX_OPENMM)
    set (GMX_BINARY_SUFFIX "-gpu")
    set (GMX_LIBS_SUFFIX "_gpu")
  endif(GMX_OPENMM)
  mark_as_advanced(FORCE GMX_BINARY_SUFFIX GMX_LIBS_SUFFIX)
  if (NOT SUFFIX_QUIETLY)
    message(STATUS "Using default binary suffix: \"${GMX_BINARY_SUFFIX}\"")
    message(STATUS "Using default library suffix: \"${GMX_LIBS_SUFFIX}\"")
  endif (NOT SUFFIX_QUIETLY)
else(GMX_DEFAULT_SUFFIX)
  mark_as_advanced(CLEAR GMX_BINARY_SUFFIX GMX_LIBS_SUFFIX)
  if (NOT SUFFIX_QUIETLY)
    message(STATUS "Using manually set binary suffix: \"${GMX_BINARY_SUFFIX}\"")
    message(STATUS "Using manually set library suffix: \"${GMX_LIBS_SUFFIX}\"")
  endif (NOT SUFFIX_QUIETLY)
endif(GMX_DEFAULT_SUFFIX)
set(SUFFIX_QUIETLY TRUE CACHE INTERNAL "")

set(PKG_CFLAGS "")
if(GMX_DOUBLE)
    set(PKG_CFLAGS "${PKG_CFLAGS} -DGMX_DOUBLE")
endif(GMX_DOUBLE)
if(GMX_SOFTWARE_INVSQRT)
  set(PKG_CFLAGS "${PKG_CFLAGS} -DGMX_SOFTWARE_INVSQRT")
endif(GMX_SOFTWARE_INVSQRT)
if(GMX_POWERPC_INVSQRT)
  set(PKG_CFLAGS "${PKG_CFLAGS} -DGMX_POWERPC_INVSQRT")
endif(GMX_POWERPC_INVSQRT)

########################################################################
#Process MPI settings
########################################################################
include(gmxManageMPI)

#######################################################################
# Check for options incompatible with OpenMM build                    #
#######################################################################
if(GMX_OPENMM)
    # we'll use the built-in fft to avoid unnecessary dependencies
    string(TOUPPER ${GMX_FFT_LIBRARY} GMX_FFT_LIBRARY)
    if(NOT ${GMX_FFT_LIBRARY} STREQUAL "FFTPACK")
        message(STATUS "No external FFT libraries needed for the OpenMM build, switching to fftpack!")
        set(GMX_FFT_LIBRARY "fftpack" CACHE STRING 
		"No external FFT libraries needed for the OpenMM build, switching to  fftpack!" FORCE)
    endif()
    if(GMX_MPI)
        message(FATAL_ERROR "The OpenMM build is not compatible with MPI!")
    endif(GMX_MPI)
    if(GMX_THREAD_MPI)
        message(STATUS "Thread-MPI not compatible with OpenMM, disabled!")
        set(GMX_THREAD_MPI OFF CACHE BOOL
		"Thread-MPI not compatible with OpenMM build, disabled!" FORCE)
    endif(GMX_THREAD_MPI)
    if(GMX_OPENMP)
        message(STATUS "OpenMP multithreading not compatible with OpenMM, disabled")
        set(GMX_OPENMP OFF CACHE BOOL
            "OpenMP multithreading not compatible with OpenMM, disabled!" FORCE)
    endif()
    if(GMX_SOFTWARE_INVSQRT)
        set(GMX_SOFTWARE_INVSQRT OFF CACHE STRING 
                "The OpenMM build does not need GROMACS software 1/sqrt!" FORCE)
    endif(GMX_SOFTWARE_INVSQRT)
    string(TOUPPER ${GMX_ACCELERATION} GMX_ACCELERATION)
    if(NOT GMX_ACCELERATION STREQUAL "NONE")
        message(STATUS "Switching off CPU-based acceleration, the OpenMM build does not support/need any!")	
        set(GMX_ACCELERATION "none" CACHE STRING 
		"Switching off CPU-based acceleration, the OpenMM build does not support/need any!" FORCE)
    endif()
    if(GMX_FAHCORE)
        message(FATAL_ERROR "The OpenMM build does not support FAH build!")
    endif(GMX_FAHCORE)
    if(GMX_DOUBLE)
        message(FATAL_ERROR  "The OpenMM-build does not support double precision calculations!")
    endif()
    # mark as advanced the unused variables
    mark_as_advanced(FORCE GMX_ACCELERATION GMX_MPI GMX_FFT_LIBRARY 
        GMX_QMMM_PROGRAM GMX_THREAD_MPI GMX_DOUBLE)
else(GMX_OPENMM)
     mark_as_advanced(CLEAR GMX_ACCELERATION GMX_MPI GMX_FFT_LIBRARY 
        GMX_QMMM_PROGRAM GMX_THREAD_MPI GMX_DOUBLE)
endif(GMX_OPENMM)


########################################################################
# Basic system tests (standard libraries, headers, functions, types)   #
########################################################################
include(CheckIncludeFiles)
check_include_files(string.h     HAVE_STRING_H)
check_include_files(math.h       HAVE_MATH_H)
check_include_files(limits.h     HAVE_LIMITS_H)
check_include_files(memory.h     HAVE_MEMORY_H)
check_include_files(unistd.h	 HAVE_UNISTD_H)
check_include_files(direct.h	 HAVE_DIRECT_H)
check_include_files(pwd.h        HAVE_PWD_H)
check_include_files(stdint.h	 HAVE_STDINT_H)
check_include_files(stdlib.h	 HAVE_STDLIB_H)
check_include_files(pthread.h    HAVE_PTHREAD_H)
check_include_files(dirent.h     HAVE_DIRENT_H)
check_include_files(inttypes.h   HAVE_INTTYPES_H)
check_include_files(regex.h      HAVE_REGEX_H)
check_include_files(sys/types.h  HAVE_SYS_TYPES_H)
check_include_files(sys/stat.h   HAVE_SYS_STAT_H)
check_include_files(sys/time.h   HAVE_SYS_TIME_H)
check_include_files(rpc/rpc.h    HAVE_RPC_RPC_H)
check_include_files("rpc/rpc.h;rpc/xdr.h"    HAVE_RPC_XDR_H)
# SSE support
check_include_files(xmmintrin.h  HAVE_XMMINTRIN_H)
check_include_files(emmintrin.h  HAVE_EMMINTRIN_H)
check_include_files(pmmintrin.h  HAVE_PMMINTRIN_H)
check_include_files(smmintrin.h  HAVE_SMMINTRIN_H)
check_include_files(io.h  		 HAVE_IO_H)


include(CheckFunctionExists)
check_function_exists(strcasecmp        HAVE_STRCASECMP)
check_function_exists(strdup            HAVE_STRDUP)
check_function_exists(vprintf           HAVE_VPRINTF)
check_function_exists(memcmp            HAVE_MEMCMP)
check_function_exists(posix_memalign    HAVE_POSIX_MEMALIGN)
check_function_exists(memalign          HAVE_MEMALIGN)
check_function_exists(_aligned_malloc   HAVE__ALIGNED_MALLOC)
check_function_exists(gettimeofday      HAVE_GETTIMEOFDAY)
check_function_exists(isnan             HAVE_ISNAN)
check_function_exists(_isnan            HAVE__ISNAN)
check_function_exists(fsync             HAVE_FSYNC)
check_function_exists(_fileno           HAVE__FILENO)
check_function_exists(fileno            HAVE_FILENO)
check_function_exists(_commit           HAVE__COMMIT)
<<<<<<< HEAD
check_function_exists(sigaction         HAVE_SIGACTION)
=======
check_function_exists(lstat             HAVE_LSTAT)
>>>>>>> 0b2d41f1

include(CheckLibraryExists)
check_library_exists(m sqrt "" HAVE_LIBM)
check_library_exists(m cbrt "" HAVE_CBRT)


include(CheckTypeSize)

check_type_size("bool"          SIZEOF_BOOL) # will also set HAVE_BOOL
check_type_size("int"           SIZEOF_INT) 
check_type_size("long int"      SIZEOF_LONG_INT) 
check_type_size("long long int" SIZEOF_LONG_LONG_INT) 
check_type_size("off_t"         SIZEOF_OFF_T)
check_type_size("void *"        SIZEOF_VOIDP)

if (CMAKE_C_SIZEOF_DATA_PTR EQUAL 8)
    set(GMX_64_BIT TRUE)
else (CMAKE_C_SIZEOF_DATA_PTR EQUAL 8)
    set(GMX_64_BIT FALSE)
endif (CMAKE_C_SIZEOF_DATA_PTR EQUAL 8)

# Check for some basic types that we *need*, so set these to int if they are not present 
check_type_size(uid_t uid_t)
if(NOT uid_t)
  set(uid_t int)
else(NOT uid_t)
  set(uid_t 0)
endif(NOT uid_t)

check_type_size(gid_t gid_t)
if(NOT gid_t)
  set(gid_t 1)
else(NOT gid_t)
  set(gid_t 0)
endif(NOT gid_t)

check_type_size(size_t size_t)
if(NOT size_t)
  set(size_t int)
else(NOT size_t)
  set(size_t 0)
endif(NOT size_t)

check_type_size(off_t off_t)
if(NOT off_t)
  set(off_t int)
else(NOT off_t)
  set(off_t 0)
endif(NOT off_t)

include(TestBigEndian)
test_big_endian(GMX_INTEGER_BIG_ENDIAN)




########################################################################
# Find external packages                                               #
########################################################################
if(UNIX AND NOT APPLE)
    if(GMX_PREFER_STATIC_LIBS)
        SET(CMAKE_FIND_LIBRARY_SUFFIXES .a ${CMAKE_FIND_LIBRARY_SUFFIXES})
        if(BUILD_SHARED_LIBS)
            message(WARNING "Static libraries requested, the GROMACS libraries will also be build static (BUILD_SHARED_LIBS=OFF)")
            set(BUILD_SHARED_LIBS OFF CACHE BOOL "Enable shared libraries (can be problematic with MPI, Windows)" FORCE)
        endif()
    endif()
endif()

option(GMX_XML "Use libxml2 to parse xml files" ON)
if (GMX_XML)
  find_package(LibXml2)
  set(PKG_XML "")
  if(LIBXML2_FOUND)
    include_directories(${LIBXML2_INCLUDE_DIR})
    set(PKG_XML libxml-2.0)
    set(XML_LIBRARIES ${LIBXML2_LIBRARIES})
    set(HAVE_LIBXML2 1)
  endif(LIBXML2_FOUND)
endif(GMX_XML)

option(GMX_GSL "Add support for gsl" OFF)
if (GMX_GSL)
  find_package(gsl)
  set(PKG_GSL "")
  if(GSL_FOUND)
    include_directories(${GSL_INCLUDE_DIR})
    set(PKG_GSL gsl)
    set(HAVE_LIBGSL 1)
  endif(GSL_FOUND)
endif (GMX_GSL)

option(GMX_X11 "Use X window system" OFF)
if (GMX_X11)
	find_package(X11)
	# X11 includes/libraries are only set in the ngmx subdirectory!
	if(X11_FOUND)
    	set(HAVE_X11 1)
	endif(X11_FOUND)
endif(GMX_X11)

if(GMX_THREAD_MPI)
    set(PKG_CFLAGS "${PKG_CFLAGS} -DGMX_THREAD_MPI")
    include(ThreadMPI)
    set(THREAD_MPI_LIB thread_mpi)
    set(GMX_MPI 1)
    string(TOUPPER ${GMX_FFT_LIBRARY} ${GMX_FFT_LIBRARY})
endif(GMX_THREAD_MPI)

if(GMX_OPENMM)
    set(CUDA_BUILD_EMULATION OFF)
    find_package(CUDA 3.1 REQUIRED)
    add_definitions(-DGMX_OPENMM)
    if(CMAKE_BUILD_TYPE STREQUAL "DEBUG")    
        set(CUDA_VERBOSE_BUILD ON)
    endif()
    find_package(OpenMM) 
endif(GMX_OPENMM)

if(GMX_OPENMP)
    find_package(OpenMP REQUIRED)
    set(GROMACS_C_FLAGS "${OpenMP_C_FLAGS} ${GROMACS_C_FLAGS}")
    set(GROMACS_CXX_FLAGS "${OpenMP_CXX_FLAGS} ${GROMACS_CXX_FLAGS}")
    add_definitions(-DGMX_OPENMP)
endif()

if(APPLE)
   find_library(ACCELERATE_FRAMEWORK Accelerate)
   list(APPEND GMX_EXTRA_LIBRARIES ${ACCELERATE_FRAMEWORK})
endif(APPLE)

if(CYGWIN)
    set(GMX_CYGWIN 1)
endif(CYGWIN)

if(WIN32 AND NOT CYGWIN)
    set(GMX_NATIVE_WINDOWS 1)
endif()

# only bother with finding git and using version.h if the source is a git repo
if(EXISTS "${CMAKE_SOURCE_DIR}/.git")
    if(USE_VERSION_H)
        # We need at least git v1.5.1 be able to parse git's date output. If not 
        # found or the version is too small, we can't generate version information.
        find_package(Git)

	# Find out the git version
	if(GIT_FOUND AND NOT GIT_VERSION)
	  execute_process(COMMAND ${GIT_EXECUTABLE} "--version"
            OUTPUT_VARIABLE _exec_out
            OUTPUT_STRIP_TRAILING_WHITESPACE)
	  string(REGEX REPLACE "git version (.*)" "\\1" GIT_VERSION ${_exec_out})
	  set(GIT_VERSION ${GIT_VERSION} CACHE STRING "Git version")
	  mark_as_advanced(GIT_VERSION)
	endif()

        if(NOT GIT_FOUND OR GIT_VERSION VERSION_LESS "1.5.1")
          message("No compatible git version found, won't be able to generate proper development version information.")
          set(USE_VERSION_H OFF)
        endif()
    endif()
else()
    set(USE_VERSION_H OFF)
endif()

########################################################################
# Generate development version info for cache
########################################################################
# set(GEN_VERSION_INFO_INTERNAL "ON")
# include(gmxGenerateVersionString)

########################################################################
# Our own GROMACS tests
########################################################################

add_definitions( -DHAVE_CONFIG_H )
include_directories(${CMAKE_BINARY_DIR}/src)
include_directories(${CMAKE_BINARY_DIR}/include)
include_directories(${CMAKE_SOURCE_DIR}/include)

include(gmxCheckBuildUserTime)
gmx_check_build_user_time(BUILD_TIME BUILD_USER BUILD_MACHINE)

include(gmxTestFloatFormat)
gmx_test_float_format(GMX_FLOAT_FORMAT_IEEE754 
                      GMX_IEEE754_BIG_ENDIAN_BYTE_ORDER
                      GMX_IEEE754_BIG_ENDIAN_WORD_ORDER)

include(gmxTestLargeFiles)
gmx_test_large_files(GMX_LARGEFILES)
check_function_exists(fseeko     HAVE_FSEEKO)

include(gmxTestSignal)
gmx_test_sigusr1(HAVE_SIGUSR1)

include(gmxTestInline)
gmx_test_inline(INLINE_KEYWORD)

include(gmxTestRestrict)
gmx_test_inline(RESTRICT_KEYWORD)

include(gmxTestPipes)
gmx_test_pipes(HAVE_PIPES)

include(gmxTestIsfinite)
gmx_test_isfinite(HAVE_ISFINITE)
gmx_test__isfinite(HAVE__ISFINITE)
gmx_test__finite(HAVE__FINITE)

include(gmxTestInlineASM)
gmx_test_inline_asm_gcc_x86(GMX_X86_GCC_INLINE_ASM)
gmx_test_inline_asm_msvc_x86(GMX_X86_MSVC_INLINE_ASM)

# turn on SSE if supported with reasonable defaults.
if (${GMX_ACCELERATION} STREQUAL "auto" AND NOT GMX_OPENMM)
  if(CMAKE_SYSTEM_PROCESSOR MATCHES "^(i.86|x86|x64|x86_64|AMD64|amd64)" OR CYGWIN)

    set(GMX_ACCELERATION "SSE" CACHE STRING "Accelerated kernels. Pick one of: auto, none, SSE, BlueGene, Power6, ia64, altivec, fortran" FORCE)
    
    # Determine the assembler/compiler to use
  else()
    set(GMX_ACCELERATION "none" CACHE STRING "Accelerated kernels. Pick one of: auto, none, SSE, BlueGene, Power6, ia64, altivec, fortran" FORCE)
  endif()
endif (${GMX_ACCELERATION} STREQUAL "auto" AND NOT GMX_OPENMM)

include(gmxTestXDR)
gmx_test_xdr(GMX_SYSTEM_XDR)
if(NOT GMX_SYSTEM_XDR)
    set(GMX_INTERNAL_XDR 1)
    set(PKG_CFLAGS "${PKG_CFLAGS} -DGMX_INTERNAL_XDR")
endif(NOT GMX_SYSTEM_XDR)

# Process nonbonded accelerated kernels settings
string(TOUPPER ${GMX_ACCELERATION} ${GMX_ACCELERATION})
if(${GMX_ACCELERATION} STREQUAL "NONE")
  # nothing to do
elseif(${GMX_ACCELERATION} STREQUAL "SSE")
    
    if (GMX_64_BIT)
      set(GMX_X86_64_ASM ON CACHE BOOL "Add SSE assembly files for x86_64" FORCE)
    else (GMX_64_BIT)
      set(GMX_IA32_ASM ON CACHE BOOL "Add SSE assembly files for i386" FORCE)
    endif (GMX_64_BIT)

    if(CMAKE_GENERATOR MATCHES "Visual Studio" OR CMAKE_GENERATOR MATCHES NMake )
      option(GMX_ASM_USEASM_NASM "Use Nasm for assembly instead of compiler (necessary on windows)" ON)
    else()
      option(GMX_ASM_USEASM_NASM "Use Nasm for assembly instead of compiler (necessary on windows)" OFF)
    endif()
	mark_as_advanced(GMX_ASM_USEASM_NASM)

    if (NOT GMX_64_BIT)
        # for 32-bit compiles, we might need to turn on sse 
        CHECK_C_COMPILER_FLAG("-msse2" XFLAGS_SSE)
        if (XFLAGS_SSE)
            set(GROMACS_C_FLAGS "-msse2 ${GROMACS_C_FLAGS}")
        endif (XFLAGS_SSE)
        CHECK_CXX_COMPILER_FLAG("-msse2" XXFLAGS_SSE)
        if (XXFLAGS_SSE)
            set(GROMACS_CXX_FLAGS "-msse2 ${GROMACS_CXX_FLAGS}")
        endif (XXFLAGS_SSE)
    endif (NOT GMX_64_BIT)

    if(GMX_IA32_ASM)
      if(GMX_DOUBLE)
        set(GMX_IA32_SSE2 1)
      else()
       set(GMX_IA32_SSE 1)
      endif()
    elseif(GMX_X86_64_ASM)
      if(GMX_DOUBLE)
       set(GMX_X86_64_SSE2 1)
      else()
        set(GMX_X86_64_SSE 1)
      endif()
    endif()

#    if(HAVE_PMMINTRIN_H)
#        set(GMX_SSE3 1)
#    endif(HAVE_PMMINTRIN_H)
#    if(HAVE_SMMINTRIN_H)
#        set(GMX_SSE4_1 1)
#    endif(HAVE_SMMINTRIN_H)

elseif(${GMX_ACCELERATION} STREQUAL "FORTRAN")
    set(GMX_FORTRAN 1)
    #these are switch on by default sometimes
    set(GMX_IA32_ASM 0)
    set(GMX_GMX_X86_64_ASM 0)
elseif(${GMX_ACCELERATION} STREQUAL "BLUEGENE")
# GMX_ACCELERATION=BlueGene should be set in the Toolchain-BlueGene?-???.cmake file
    message(STATUS "Configuring for BlueGene")
    set(GMX_BLUEGENE 1)
    if (${CMAKE_SYSTEM_NAME} STREQUAL "BlueGeneL")
        set(SHARED_LIBS_DEFAULT OFF CACHE BOOL "Shared libraries not compatible with BlueGene/L, disabled!" FORCE)
        set(BUILD_SHARED_LIBS OFF CACHE BOOL "Shared libraries not compatible with BlueGene/L, disabled!" FORCE)
    endif (${CMAKE_SYSTEM_NAME} STREQUAL "BlueGeneL")
    set(GMX_SOFTWARE_INVSQRT OFF CACHE BOOL "Do not use software reciprocal square root on BlueGene" FORCE)
    set(GMX_POWERPC_INVSQRT ON CACHE BOOL "Use hardware reciprocal square root on BlueGene" FORCE)
    set(GMX_X11 OFF CACHE BOOL "X11 not compatible with BlueGene, disabled!" FORCE)
    set(GMX_THREAD_MPI OFF CACHE BOOL "Thread-MPI not compatible with BlueGene, disabled!" FORCE)
    set(GMX_MPI ON CACHE BOOL "Use MPI on BlueGene" FORCE)
elseif(${GMX_ACCELERATION} STREQUAL "POWER6")
    set(GMX_POWER6 1)
    set(GMX_SOFTWARE_INVSQRT OFF CACHE BOOL "Do not use software reciprocal square root on Power6" FORCE)
    set(GMX_POWERPC_INVSQRT ON CACHE BOOL "Use hardware reciprocal square root on Power6" FORCE)
elseif(${GMX_ACCELERATION} STREQUAL "IA64")
    set(GMX_IA64_ASM 1)
    set(DISABLE_WATERWATER_NLIST 1)
    set(DISABLE_WATER_NLIST 1)
elseif(${GMX_ACCELERATION} STREQUAL "ALTIVEC")
    check_include_files(altivec.h HAVE_ALTIVEC_H)
    if(HAVE_ALTIVEC_H)
        set(GMX_PPC_ALTIVEC 1)
    endif(HAVE_ALTIVEC_H)
else(${GMX_ACCELERATION} STREQUAL "NONE")
    MESSAGE(FATAL_ERROR "Unrecognized option for accelerated kernels: ${GMX_ACCELERATION}. Pick one of auto, none, SSE, Fortran, BlueGene, Power6, ia64, altivec")
endif(${GMX_ACCELERATION} STREQUAL "NONE")

if(GMX_FORTRAN OR GMX_POWER6)
    if (GMX_THREAD_MPI)
        message(FATAL_ERROR "FORTRAN/POWER6 is incompatible with thread-MPI and only provides a speed-up on certain IBM compilers. Disable FORTRAN (or threads if you really want to use FORTRAN kernels).")
    endif(GMX_THREAD_MPI)
    enable_language(Fortran)
    include(FortranCInterface)
    discover_fortran_mangling(prefix isupper suffix extra_under_score found)
    if(extra_under_score)
        set(extrasuffix "_")
    endif(extra_under_score)
    if(prefix)
      set(prefix "${prefix} ##")
    endif(prefix)
    if(suffix)
      set(suffix "## ${suffix}")
      if(extrasuffix)
	set(extrasuffix "${suffix}${extrasuffix}")
      endif(extrasuffix)
    else(suffix)
      if(extrasuffix)
	# Don't know if this is needed, but it can't hurt
	set(extrasuffix "## ${extrasuffix}")
      endif(extrasuffix)
    endif(suffix)

    if(isupper)
        set(F77_FUNCDEF   "${prefix} NAME ${suffix}")
        set(F77_FUNCDEF_  "${prefix} NAME ${extrasuffix}")
    else(isupper)
        set(F77_FUNCDEF   "${prefix} name ${suffix}")
        set(F77_FUNCDEF_  "${prefix} name ${extrasuffix}")
    endif(isupper)
else(GMX_FORTRAN OR GMX_POWER6)
        set(F77_FUNCDEF   "name ## _")
        set(F77_FUNCDEF_  "name ## _")
endif(GMX_FORTRAN OR GMX_POWER6)

# Process QM/MM Settings
string(TOUPPER ${GMX_QMMM_PROGRAM} ${GMX_QMMM_PROGRAM})
if(${GMX_QMMM_PROGRAM} STREQUAL "GAUSSIAN")
    set(GMX_QMMM_GAUSSIAN 1)
elseif(${GMX_QMMM_PROGRAM} STREQUAL "MOPAC")
    set(GMX_QMMM_MOPAC 1)
elseif(${GMX_QMMM_PROGRAM} STREQUAL "GAMESS")
    set(GMX_QMMM_GAMESS 1)
elseif(${GMX_QMMM_PROGRAM} STREQUAL "ORCA")
    set(GMX_QMMM_ORCA 1)
elseif(${GMX_QMMM_PROGRAM} STREQUAL "NONE")
    # nothing to do
else(${GMX_QMMM_PROGRAM} STREQUAL "GAUSSIAN")
    MESSAGE(FATAL_ERROR "Invalid QM/MM program option: ${GMX_QMMM_PROGRAM}. Choose one of: Gaussian, Mopac, Gamess, Orca, None")
endif(${GMX_QMMM_PROGRAM} STREQUAL "GAUSSIAN")

# Process FFT library settings - if not OpenMM build 
string(TOUPPER ${GMX_FFT_LIBRARY} ${GMX_FFT_LIBRARY})
set(PKG_FFT "")
set(PKG_FFT_LIBS "")
if(${GMX_FFT_LIBRARY} STREQUAL "FFTW3")
    if(GMX_DOUBLE)
        find_package(FFTW 3 COMPONENTS fftw)
    else(GMX_DOUBLE)
        find_package(FFTW 3 COMPONENTS fftwf)
    endif(GMX_DOUBLE)
    if(NOT FFTW_FOUND)
      MESSAGE(FATAL_ERROR "Cannot find FFTW3 (with correct precision - libfftw3f for single precision GROMACS or libfftw3 for double precision GROMACS). Fix it, choose another FFT library, or use the Gromacs built-in fftpack (slower)!")
    endif(NOT FFTW_FOUND)
    include_directories(${FFTW_INCLUDE_DIRS})
    set(FFT_LIBRARIES ${FFTW_LIBRARIES})
    set(PKG_FFT "${FFTW_PKG}")

    set(GMX_FFT_FFTW3 1)

    if (${GMX_ACCELERATION} STREQUAL "SSE" AND NOT FFTW_HAVE_SSE)
      message(WARNING "The fftw library found is compiled without SSE support, which makes it slow. Consider recompiling it or contact your admin")
    endif (${GMX_ACCELERATION} STREQUAL "SSE" AND NOT FFTW_HAVE_SSE)

elseif(${GMX_FFT_LIBRARY} STREQUAL "MKL")
#    MESSAGE(STATUS "Using external FFT library - Intel MKL")
    find_package(MKL REQUIRED)
    include_directories(${MKL_INCLUDE_DIR})
    set(FFT_LIBRARIES ${MKL_LIBRARIES})
    set(PKG_FFT_LIBS ${MKL_LIBRARIES})

    set(GMX_FFT_MKL 1)
    set(HAVE_MKL 1)

#elseif(${GMX_FFT_LIBRARY} STREQUAL "ACML")
#    MESSAGE(STATUS "Using external FFT library - AMD core math library")
#    set(GMX_FFT_ACML 1)
elseif(${GMX_FFT_LIBRARY} STREQUAL "FFTPACK")
    MESSAGE(STATUS "Using internal FFT library - fftpack")
    set(GMX_FFT_FFTPACK 1)
else(${GMX_FFT_LIBRARY} STREQUAL "FFTW3")
    MESSAGE(FATAL_ERROR "Invalid FFT library setting: ${GMX_FFT_LIBRARY}. Choose one of: fftw3, mkl, fftpack")
endif(${GMX_FFT_LIBRARY} STREQUAL "FFTW3")

# MKL has BLAS/LAPACK routines
if(HAVE_MKL OR ACCELERATE_FRAMEWORK)
  set(GMX_EXTERNAL_BLAS TRUE CACHE BOOL "Use external BLAS instead of built-in")
  set(GMX_EXTERNAL_LAPACK TRUE CACHE BOOL "Use external LAPACK instead of built-in")
else(HAVE_MKL OR ACCELERATE_FRAMEWORK)
  set(GMX_EXTERNAL_BLAS FALSE CACHE BOOL "Use external BLAS instead of built-in") 
  set(GMX_EXTERNAL_LAPACK FALSE CACHE BOOL "Use external LAPACK instead of built-in") 
  if(GMX_EXTERNAL_BLAS)
    #FindBLAS needs Fortran
    enable_language(Fortran)
    if (GMX_BLAS_USER)
        list(APPEND GMX_EXTRA_LIBRARIES ${GMX_BLAS_USER})
    else(GMX_BLAS_USER)
        find_package(BLAS REQUIRED)
        list(APPEND GMX_EXTRA_LIBRARIES ${BLAS_LIBRARIES})
    endif(GMX_BLAS_USER)
  endif(GMX_EXTERNAL_BLAS)
  if(GMX_EXTERNAL_LAPACK)
    #FindLAPACK needs Fortran
    enable_language(Fortran)
	if (GMX_LAPACK_USER)
        list(APPEND GMX_EXTRA_LIBRARIES ${GMX_LAPACK_USER})
	else(GMX_LAPACK_USER)
        find_package(LAPACK REQUIRED)
        list(APPEND GMX_EXTRA_LIBRARIES ${LAPACK_LIBRARIES})
    endif(GMX_LAPACK_USER)
  endif(GMX_EXTERNAL_LAPACK)
endif(HAVE_MKL OR ACCELERATE_FRAMEWORK)
mark_as_advanced(GMX_EXTERNAL_LAPACK)
mark_as_advanced(GMX_EXTERNAL_BLAS)

set(GMX_USE_PLUGINS OFF CACHE INTERNAL "Whether GROMACS will really try to compile support for VMD plugins")
set(GMX_VMD_PLUGIN_PATH)
mark_as_advanced(GMX_VMD_PLUGIN_PATH)

if(GMX_LOAD_PLUGINS)
  if(CYGWIN OR NOT WIN32)
    # Native Windows does not have, nor need dlopen
    # Note that WIN32 is set with Cygwin, but Cygwin needs dlopen to use plug-ins
    include(gmxTestdlopen)
    gmx_test_dlopen(HAVE_DLOPEN)
  endif()

  find_package(VMD)

  # Test for unsuitable versions of VMD

  if(VMD_FOUND AND NOT GMX_VMD_PLUGIN_PATH)
    message(STATUS "Checking for suitable VMD version")
    exec_program(${VMD_EXECUTABLE}
      ARGS --help
      OUTPUT_VARIABLE VMD_HELP
      RETURN_VALUE VMD_EXEC_RETURN)

    if(VMD_EXEC_RETURN EQUAL 0)
      # This is the accepted idiom for subexpression matching, unfortunately
      string(REGEX REPLACE ".*VMD for .*, version ([0-9]+\\.[0-9]*\\.?[0-9]*).*" "\\1" VMD_VERSION ${VMD_HELP})
      string(REGEX REPLACE ".*VMD for (.*), version .*" "\\1" VMD_ARCH ${VMD_HELP})

      if(VMD_VERSION VERSION_LESS "1.8")
        MESSAGE(WARNING "Found VMD version ${VMD_VERSION}, but GROMACS needs at least 1.8")
        unset(VMD_EXECUTABLE)
        set(VMD_FOUND FALSE)
      else()
        message(STATUS "VMD version ${VMD_VERSION} is suitable")
        if(DEFINED ENV{VMDDIR})
          # This permits GROMACS to avoid hard-coding a fall-back
          # path that it can tell right now would be useless.
          set(GMX_VMD_PLUGIN_PATH "$ENV{VMDDIR}/plugins/${VMD_ARCH}/molfile" CACHE PATH "Path to VMD plugins for molfile I/O")
        else()
          set(GMX_VMD_PLUGIN_PATH "/usr/local/lib/vmd/plugins/*/molfile" CACHE PATH "Path to VMD plugins for molfile I/O")
        endif()
      endif()

      # clean up
      unset(VMD_HELP)
      unset(VMD_VERSION)
      unset(VMD_ARCH)
    endif()
  endif()

  # so, should we use plug-ins?
  if((WIN32 AND NOT CYGWIN) OR (HAVE_DLOPEN AND BUILD_SHARED_LIBS))
    if (NOT VMD_QUIETLY)
      MESSAGE(STATUS "Found the ability to use plug-ins when building shared libaries, so will compile to use plug-ins (e.g. to read VMD-supported file formats).")
    endif(NOT VMD_QUIETLY)
    set(GMX_USE_PLUGINS ON)
    list(APPEND GMX_EXTRA_LIBRARIES ${CMAKE_DL_LIBS}) # magic cross-platform pre-set variable for dlopen library
    set(PKG_DL_LIBS "-l${CMAKE_DL_LIBS}")
  else()
    set(PKG_DL_LIBS)
  endif()
endif(GMX_LOAD_PLUGINS)
set(VMD_QUIETLY TRUE CACHE INTERNAL "")

# Math and thread libraries must often come after all others when linking...
if(HAVE_LIBM)
    list(APPEND	GMX_EXTRA_LIBRARIES m)
endif(HAVE_LIBM)

if(GMX_FAHCORE)
  set(COREWRAP_INCLUDE_DIR "${CMAKE_SOURCE_DIR}/../corewrap" CACHE STRING 
      "Path to swindirect.h")
  include_directories(${COREWRAP_INCLUDE_DIR})
endif(GMX_FAHCORE)

# # # # # # # # # # NO MORE TESTS AFTER THIS LINE! # # # # # # # # # # #
# these are set after everything else
if (NOT DEFINED GROMACS_C_FLAGS_SET)
    set(GROMACS_C_FLAGS_SET true CACHE INTERNAL "Whether to reset the C flags" 
        FORCE)
    set(CMAKE_C_FLAGS "${GROMACS_C_FLAGS} ${CMAKE_C_FLAGS}" CACHE STRING 
        "Flags used by the compiler during all build types" FORCE)
    set(CMAKE_CXX_FLAGS "${GROMACS_CXX_FLAGS} ${CMAKE_CXX_FLAGS}" CACHE STRING 
        "Flags used by the compiler during all build types" FORCE)
    set(CMAKE_EXE_LINKER_FLAGS 
        "${GROMACS_LINKER_FLAGS} ${CMAKE_EXE_LINKER_FLAGS}" 
        CACHE STRING "Linker flags" FORCE) 
endif (NOT DEFINED GROMACS_C_FLAGS_SET)

########################################################################
# Specify install locations and which subdirectories to process        #
########################################################################
if ( DEFINED GMXLIB )
    set(LIB_INSTALL_DIR "${CMAKE_INSTALL_PREFIX}/${GMXLIB}")
else()
    set(LIB_INSTALL_DIR  ${CMAKE_INSTALL_PREFIX}/lib)
endif()
set(BIN_INSTALL_DIR  ${CMAKE_INSTALL_PREFIX}/bin)
set(DATA_INSTALL_DIR ${CMAKE_INSTALL_PREFIX}/share/gromacs)
set(MAN_INSTALL_DIR  ${CMAKE_INSTALL_PREFIX}/share/man)
set(INCL_INSTALL_DIR ${CMAKE_INSTALL_PREFIX}/include)

set(GMXLIBDIR        ${DATA_INSTALL_DIR}/top)

##################################################################
# Shared library settings - Darwin uses INSTALL_NAME_DIR instead!
##################################################################
if(NOT CMAKE_SYSTEM_NAME STREQUAL "Darwin")
    set(CMAKE_SKIP_BUILD_RPATH  FALSE)
    set(CMAKE_BUILD_WITH_INSTALL_RPATH FALSE)
    set(CMAKE_INSTALL_RPATH "${LIB_INSTALL_DIR}")
    set(CMAKE_INSTALL_RPATH_USE_LINK_PATH TRUE)
endif()

add_subdirectory(share)
add_subdirectory(include)
add_subdirectory(man)
add_subdirectory(src)
add_subdirectory(scripts)

#######################
## uninstall target
#######################
    CONFIGURE_FILE(
                   "${CMAKE_CURRENT_SOURCE_DIR}/cmake/cmake_uninstall.cmake.in"
                   "${CMAKE_CURRENT_BINARY_DIR}/cmake/cmake_uninstall.cmake"
                   IMMEDIATE @ONLY)
###########################
ADD_CUSTOM_TARGET(uninstall
                  "${CMAKE_COMMAND}" -P 
                  "${CMAKE_CURRENT_BINARY_DIR}/cmake/cmake_uninstall.cmake")
###########################


########################################################################
# Tests                                                                #
########################################################################

include(CTest)
mark_as_advanced(BUILD_TESTING)
IF(BUILD_TESTING)
	enable_testing()
	add_subdirectory(tests)
ENDIF()
<|MERGE_RESOLUTION|>--- conflicted
+++ resolved
@@ -305,11 +305,8 @@
 check_function_exists(_fileno           HAVE__FILENO)
 check_function_exists(fileno            HAVE_FILENO)
 check_function_exists(_commit           HAVE__COMMIT)
-<<<<<<< HEAD
+check_function_exists(lstat             HAVE_LSTAT)
 check_function_exists(sigaction         HAVE_SIGACTION)
-=======
-check_function_exists(lstat             HAVE_LSTAT)
->>>>>>> 0b2d41f1
 
 include(CheckLibraryExists)
 check_library_exists(m sqrt "" HAVE_LIBM)
