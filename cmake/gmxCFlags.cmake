--- conflicted
+++ resolved
@@ -47,13 +47,9 @@
         if(NOT GMX_OPENMP)
             GMX_TEST_CFLAG(CXXFLAGS_PRAGMA "-Wno-unknown-pragmas" GMXC_CXXFLAGS)
         endif()
-<<<<<<< HEAD
-        GMX_TEST_CXXFLAG(CXXFLAGS_WARN "-Wall -Wno-unused-function" GMXC_CXXFLAGS)
-        GMX_TEST_CXXFLAG(CXXFLAGS_WARN "-Wnon-virtual-dtor -Wno-unused-parameter -Wsign-compare" GMXC_CXXFLAGS)
-=======
-        GMX_TEST_CXXFLAG(CXXFLAGS_WARN "-Wall -Wno-unused" GMXC_CXXFLAGS)
-        GMX_TEST_CXXFLAG(CXXFLAGS_WARN "-Wextra -Wno-missing-field-initializers -Wno-sign-compare" GMXC_CXXFLAGS)
->>>>>>> 6237c929
+        GMX_TEST_CXXFLAG(CXXFLAGS_WARN "-Wall -Wno-unused-function -Wno-unused-parameter" GMXC_CXXFLAGS)
+        GMX_TEST_CXXFLAG(CXXFLAGS_WARN "-Wnon-virtual-dtor" GMXC_CXXFLAGS)
+        GMX_TEST_CXXFLAG(CXXFLAGS_WARN "-Wextra -Wno-missing-field-initializers" GMXC_CXXFLAGS)
       # new in gcc 4.5
         GMX_TEST_CXXFLAG(CXXFLAGS_EXCESS_PREC "-fexcess-precision=fast" 
                           GMXC_CXXFLAGS)
@@ -144,14 +140,22 @@
         if(NOT GMX_OPENMP)
             GMX_TEST_CFLAG(CXXFLAGS_PRAGMA "-Wno-unknown-pragmas" GMXC_CXXFLAGS)
         endif()
-<<<<<<< HEAD
         GMX_TEST_CXXFLAG(CXXFLAGS_WARN "-Wall -Wno-unused-function" GMXC_CXXFLAGS)
     endif()
       
-=======
+    if (CMAKE_C_COMPILER_ID MATCHES "Clang")
+        if(NOT GMX_OPENMP)
+            GMX_TEST_CFLAG(CFLAGS_PRAGMA "-Wno-unknown-pragmas" GMXC_CFLAGS)
+        endif()
+        GMX_TEST_CFLAG(CFLAGS_WARN "-Wall -Wno-unused" GMXC_CFLAGS)
+    endif()
+
+    if (CMAKE_C_COMPILER_ID MATCHES "Clang")
+        if(NOT GMX_OPENMP)
+            GMX_TEST_CFLAG(CXXFLAGS_PRAGMA "-Wno-unknown-pragmas" GMXC_CXXFLAGS)
+        endif()
         GMX_TEST_CXXFLAG(CXXFLAGS_WARN "-Wall -Wno-unused" GMXC_CXXFLAGS)
     endif()
->>>>>>> 6237c929
 
     # now actually set the flags:
     # C
