--- conflicted
+++ resolved
@@ -213,20 +213,12 @@
             GMX_TEST_CXXFLAG(CXXFLAGS_DEBUG "-O0" GMXC_CXXFLAGS_DEBUG)
             GMX_TEST_CXXFLAG(CXXFLAGS_FP_RELASSERT "-fp-model except -fp-model precise" GMXC_CXXFLAGS_RELWITHASSERT)
         else()
-#809: exception specification for virtual function X is incompatible with that of overridden function
             if(NOT GMX_OPENMP)
                 GMX_TEST_CXXFLAG(CXXFLAGS_PRAGMA "/wd3180" GMXC_CFLAGS)
             endif()
             if (GMX_COMPILER_WARNINGS)
-<<<<<<< HEAD
-GMX_TEST_CXXFLAG(CXXFLAGS_WARN "/W3 /wd177 /wd383 /wd411 /wd444 /wd809 /wd981 /wd1418 /wd1572 /wd1599 /wd2259 /wd3280 /wd11074 /wd11076 /wd2282" GMXC_CXXFLAGS)
-=======
-                if(CMAKE_CXX_COMPILER_VERSION VERSION_LESS 15.00.00)
-                    GMX_TEST_CXXFLAG(CXXFLAGS_WARN_OLD /wd193 GMXC_CXXFLAGS)
-                endif()
 #809: exception specification for virtual function X is incompatible with that of overridden function
-                GMX_TEST_CXXFLAG(CXXFLAGS_WARN "/W3 /wd177 /wd271 /wd304 /wd383 /wd424 /wd444 /wd522 /wd593 /wd809 /wd869 /wd981 /wd1418 /wd1419 /wd1572 /wd1599 /wd2259 /wd2415 /wd2547 /wd2557 /wd3280 /wd3346 /wd1782 /wd2282" GMXC_CXXFLAGS)
->>>>>>> 4feb0be3
+                GMX_TEST_CXXFLAG(CXXFLAGS_WARN "/W3 /wd177 /wd383 /wd411 /wd444 /wd809 /wd981 /wd1418 /wd1572 /wd1599 /wd2259 /wd3280 /wd11074 /wd11076 /wd2282" GMXC_CXXFLAGS)
             endif()
             GMX_TEST_CXXFLAG(CXXFLAGS_OPT "/Qip" GMXC_CXXFLAGS_RELEASE)
         endif()
