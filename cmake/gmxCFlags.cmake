
# Test C flags FLAGS, and set VARIABLE to true if the work. Also add the
# flags to CFLAGSVAR.
MACRO(GMX_TEST_CFLAG VARIABLE FLAGS CFLAGSVAR)
    IF(NOT DEFINED ${VARIABLE})
        CHECK_C_COMPILER_FLAG("${FLAGS}" ${VARIABLE})
        IF (${VARIABLE})
            SET (${CFLAGSVAR} "${FLAGS} ${${CFLAGSVAR}}")
        ENDIF (${VARIABLE}) 
    ENDIF(NOT DEFINED ${VARIABLE})
ENDMACRO(GMX_TEST_CFLAG VARIABLE FLAGS CFLAGSVAR)

# Test C++ flags FLAGS, and set VARIABLE to true if the work. Also add the
# flags to CXXFLAGSVAR.
MACRO(GMX_TEST_CXXFLAG VARIABLE FLAGS CXXFLAGSVAR)
    IF(NOT DEFINED ${VARIABLE})
        CHECK_CXX_COMPILER_FLAG("${FLAGS}" ${VARIABLE})
        IF (${VARIABLE})
            SET (${CXXFLAGSVAR} "${FLAGS} ${${CXXFLAGSVAR}}")
        ENDIF (${VARIABLE}) 
    ENDIF(NOT DEFINED ${VARIABLE})
ENDMACRO(GMX_TEST_CXXFLAG VARIABLE FLAGS CXXFLAGSVAR)


# This is the actual exported function to be called 
MACRO(gmx_c_flags)

    include(CheckCCompilerFlag)
    include(CheckCXXCompilerFlag)

    # gcc
    if(CMAKE_COMPILER_IS_GNUCC)
        #flags are added in reverse order and -Wno* need to appear after -Wall
        if(NOT GMX_OPENMP)
            GMX_TEST_CFLAG(CFLAGS_PRAGMA "-Wno-unknown-pragmas" GMXC_CFLAGS)
        endif()
        GMX_TEST_CFLAG(CFLAGS_WARN "-Wall -Wno-unused -Wunused-value" GMXC_CFLAGS)
        GMX_TEST_CFLAG(CFLAGS_WARN "-Wextra -Wno-missing-field-initializers -Wno-sign-compare" GMXC_CFLAGS)
        # new in gcc 4.5
        GMX_TEST_CFLAG(CFLAGS_EXCESS_PREC "-fexcess-precision=fast" GMXC_CFLAGS_RELEASE)
        GMX_TEST_CFLAG(CFLAGS_COPT "-fomit-frame-pointer -finline-functions -funroll-all-loops"
                       GMXC_CFLAGS_RELEASE)
        GMX_TEST_CFLAG(CFLAGS_NOINLINE "-fno-inline" GMXC_CFLAGS_DEBUG)
    endif()
    # g++
    if(CMAKE_COMPILER_IS_GNUCXX)
        if(NOT GMX_OPENMP)
            GMX_TEST_CFLAG(CXXFLAGS_PRAGMA "-Wno-unknown-pragmas" GMXC_CXXFLAGS)
        endif()
        GMX_TEST_CXXFLAG(CXXFLAGS_WARN "-Wall -Wno-unused-function -Wno-unused-parameter" GMXC_CXXFLAGS)
        GMX_TEST_CXXFLAG(CXXFLAGS_WARN "-Wnon-virtual-dtor" GMXC_CXXFLAGS)
        GMX_TEST_CXXFLAG(CXXFLAGS_WARN "-Wextra -Wno-missing-field-initializers" GMXC_CXXFLAGS)
      # new in gcc 4.5
        GMX_TEST_CXXFLAG(CXXFLAGS_EXCESS_PREC "-fexcess-precision=fast" GMXC_CXXFLAGS_RELEASE)
        GMX_TEST_CXXFLAG(CXXFLAGS_COPT "-fomit-frame-pointer -finline-functions -funroll-all-loops"
                         GMXC_CXXFLAGS_RELEASE)
        GMX_TEST_CXXFLAG(CXXFLAGS_NOINLINE "-fno-inline" GMXC_CXXFLAGS_DEBUG)
    endif()

    # icc
    if (CMAKE_C_COMPILER_ID MATCHES "Intel")
        if (NOT WIN32) 
            if(NOT GMX_OPENMP)
                GMX_TEST_CFLAG(CFLAGS_PRAGMA "-Wno-unknown-pragmas" GMXC_CFLAGS)
            endif()
            GMX_TEST_CFLAG(CFLAGS_WARN "-Wall" GMXC_CFLAGS)
            GMX_TEST_CFLAG(CFLAGS_OPT "-std=gnu99" GMXC_CFLAGS)
            GMX_TEST_CFLAG(CFLAGS_OPT "-ip -funroll-all-loops" GMXC_CFLAGS_RELEASE)
            GMX_TEST_CFLAG(CFLAGS_SSE2 "-msse2" GMXC_CFLAGS_RELEASE)
            GMX_TEST_CFLAG(CFLAGS_X86 "-mtune=core2" GMXC_CFLAGS_RELEASE)
            GMX_TEST_CFLAG(CFLAGS_IA64 "-mtune=itanium2" GMXC_CFLAGS_RELEASE)
        else()
            GMX_TEST_CFLAG(CXXFLAGS_WARN "/W2" GMXC_CXXFLAGS)
            GMX_TEST_CFLAG(CFLAGS_SSE2 "/arch:SSE2" GMXC_CFLAGS_RELEASE)
            GMX_TEST_CFLAG(CFLAGS_X86 "/Qip" GMXC_CFLAGS_RELEASE)
        endif()
    endif()

    if (CMAKE_CXX_COMPILER_ID MATCHES "Intel")
        if (NOT WIN32) 
<<<<<<< HEAD
=======
            if(NOT GMX_OPENMP)
                GMX_TEST_CFLAG(CXXFLAGS_PRAGMA "-Wno-unknown-pragmas" GMXC_CXXFLAGS)
            endif()
            GMX_TEST_CXXFLAG(CXXFLAGS_WARN "-Wall" GMXC_CXXFLAGS)
>>>>>>> 20e2eb1b
            GMX_TEST_CXXFLAG(CXXFLAGS_OPT "-ip -funroll-all-loops" GMXC_CXXFLAGS_RELEASE)
            GMX_TEST_CXXFLAG(CXXFLAGS_SSE2 "-msse2" GMXC_CXXFLAGS_RELEASE)
            GMX_TEST_CXXFLAG(CXXFLAGS_X86 "-mtune=core2" GMXC_CXXFLAGS_RELEASE)
            GMX_TEST_CXXFLAG(CXXFLAGS_IA64 "-mtune=itanium2" 
                              GMXC_CXXFLAGS_RELEASE)
        else()
            GMX_TEST_CXXFLAG(CXXFLAGS_WARN "/W2" GMXC_CXXFLAGS)
            GMX_TEST_CXXFLAG(CXXFLAGS_SSE2 "/arch:SSE2" GMXC_CXXFLAGS_RELEASE)
            GMX_TEST_CXXFLAG(CXXFLAGS_X86 "/Qip" GMXC_CXXFLAGS_RELEASE)
        endif()
    endif()

    # pgi
    if (CMAKE_C_COMPILER_ID MATCHES "PGI")
        GMX_TEST_CFLAG(CFLAGS_OPT "-fastsse" GMXC_CFLAGS_RELEASE)
    endif()
    if (CMAKE_CXX_COMPILER_ID MATCHES "PGI")
        GMX_TEST_CXXFLAG(CXXFLAGS_OPT "-fastsse" GMXC_CXXFLAGS_RELEASE)
    endif()

    # Pathscale
    if (CMAKE_C_COMPILER_ID MATCHES "PathScale")
        if(NOT GMX_OPENMP)
            GMX_TEST_CFLAG(CFLAGS_PRAGMA "-Wno-unknown-pragmas" GMXC_CFLAGS)
        endif()
        GMX_TEST_CFLAG(CFLAGS_WARN "-Wall -Wno-unused -Wunused-value" GMXC_CFLAGS)
        GMX_TEST_CFLAG(CFLAGS_OPT "-OPT:Ofast -fno-math-errno -ffast-math" 
                         GMXC_CFLAGS_RELEASE)
        GMX_TEST_CFLAG(CFLAGS_LANG "-std=gnu99" GMXC_CFLAGS)
    endif()
    if (CMAKE_CXX_COMPILER_ID MATCHES "PathScale")
        if(NOT GMX_OPENMP)
            GMX_TEST_CFLAG(CXXFLAGS_PRAGMA "-Wno-unknown-pragmas" GMXC_CXXFLAGS)
        endif()
        GMX_TEST_CXXFLAG(CXXFLAGS_WARN "-Wall -Wno-unused -Wunused-value" GMXC_CXXFLAGS)
        GMX_TEST_CXXFLAG(CXXFLAGS_OPT "-OPT:Ofast -fno-math-errno -ffast-math" 
                         GMXC_CXXFLAGS_RELEASE)
    endif()

    # xlc
    if (CMAKE_C_COMPILER_ID MATCHES "XL")
        GMX_TEST_CFLAG(CFLAGS_OPT "-qarch=auto -qtune=auto" GMXC_CFLAGS)
        GMX_TEST_CFLAG(CFLAGS_LANG "-qlanglvl=extc99" GMXC_CFLAGS)
    endif()
    if (CMAKE_CXX_COMPILER_ID MATCHES "XL")
        GMX_TEST_CXXFLAG(CFLAGS_OPT "-qarch=auto -qtune=auto" GMXC_CXXFLAGS)
    endif()

    # msvc
    if (MSVC)
        # disable warnings for: 
        #      forcing value to bool
        #      "this" in initializer list
        #      deprecated (posix, secure) functions
        GMX_TEST_CFLAG(CFLAGS_WARN "/wd4800 /wd4355 /wd4996" GMXC_CFLAGS)
        GMX_TEST_CFLAG(CXXFLAGS_WARN "/wd4800 /wd4355 /wd4996" GMXC_CXXFLAGS)
    endif()

    if (CMAKE_C_COMPILER_ID MATCHES "Clang")
        if(NOT GMX_OPENMP)
            GMX_TEST_CFLAG(CFLAGS_PRAGMA "-Wno-unknown-pragmas" GMXC_CFLAGS)
        endif()
        GMX_TEST_CFLAG(CFLAGS_WARN "-Wall -Wno-unused" GMXC_CFLAGS)
    endif()

    if (CMAKE_C_COMPILER_ID MATCHES "Clang")
        if(NOT GMX_OPENMP)
            GMX_TEST_CFLAG(CXXFLAGS_PRAGMA "-Wno-unknown-pragmas" GMXC_CXXFLAGS)
        endif()
        GMX_TEST_CXXFLAG(CXXFLAGS_WARN "-Wall -Wno-unused-function" GMXC_CXXFLAGS)
    endif()
      
    if (CMAKE_C_COMPILER_ID MATCHES "Clang")
        if(NOT GMX_OPENMP)
            GMX_TEST_CFLAG(CFLAGS_PRAGMA "-Wno-unknown-pragmas" GMXC_CFLAGS)
        endif()
        GMX_TEST_CFLAG(CFLAGS_WARN "-Wall -Wno-unused -Wunused-value" GMXC_CFLAGS)
    endif()

    if (CMAKE_CXX_COMPILER_ID MATCHES "Clang")
        if(NOT GMX_OPENMP)
            GMX_TEST_CXXFLAG(CXXFLAGS_PRAGMA "-Wno-unknown-pragmas" GMXC_CXXFLAGS)
        endif()
        GMX_TEST_CXXFLAG(CXXFLAGS_WARN "-Wall -Wno-unused -Wunused-value" GMXC_CXXFLAGS)
    endif()

    # now actually set the flags:
    # C
    if ( NOT DEFINED GMXCFLAGS_SET AND NOT DEFINED ENV{CFLAGS} )
        set(GMXCFLAGS_SET true CACHE INTERNAL "Whether to reset the C flags" 
            FORCE)
        
        set(CMAKE_C_FLAGS "${GMXC_CFLAGS} ${CMAKE_C_FLAGS}" 
            CACHE STRING "Flags used by the compiler during all build types." 
            FORCE)
        set(CMAKE_C_FLAGS_RELEASE "${GMXC_CFLAGS_RELEASE} ${CMAKE_C_FLAGS_RELEASE}" 
            CACHE STRING "Flags used by the compiler during release builds." 
            FORCE)
        set(CMAKE_C_FLAGS_DEBUG "${GMXC_CFLAGS_DEBUG} ${CMAKE_C_FLAGS_DEBUG}" 
            CACHE STRING "Flags used by the compiler during debug builds." 
            FORCE)
    endif()

    # C++
    if ( NOT DEFINED GMXCXXFLAGS_SET AND NOT DEFINED ENV{CXXFLAGS} )
        set(GMXCXXFLAGS_SET true CACHE INTERNAL "Whether to reset the C++ flags" 
            FORCE)
        set(CMAKE_CXX_FLAGS "${GMXC_CXXFLAGS} ${CMAKE_CXX_FLAGS}" 
            CACHE STRING "Flags used by the compiler during all build types." 
            FORCE)
        set(CMAKE_CXX_FLAGS_RELEASE 
            "${GMXC_CXXFLAGS_RELEASE} ${CMAKE_CXX_FLAGS_RELEASE}" 
            CACHE STRING "Flags used by the compiler during release builds." 
            FORCE)
        set(CMAKE_CXX_FLAGS_DEBUG 
            "${GMXC_CXXFLAGS_DEBUG} ${CMAKE_CXX_FLAGS_DEBUG}" 
            CACHE STRING "Flags used by the compiler during debug builds." 
            FORCE)
    endif()
ENDMACRO(gmx_c_flags)
<|MERGE_RESOLUTION|>--- conflicted
+++ resolved
@@ -78,13 +78,10 @@
 
     if (CMAKE_CXX_COMPILER_ID MATCHES "Intel")
         if (NOT WIN32) 
-<<<<<<< HEAD
-=======
             if(NOT GMX_OPENMP)
                 GMX_TEST_CFLAG(CXXFLAGS_PRAGMA "-Wno-unknown-pragmas" GMXC_CXXFLAGS)
             endif()
             GMX_TEST_CXXFLAG(CXXFLAGS_WARN "-Wall" GMXC_CXXFLAGS)
->>>>>>> 20e2eb1b
             GMX_TEST_CXXFLAG(CXXFLAGS_OPT "-ip -funroll-all-loops" GMXC_CXXFLAGS_RELEASE)
             GMX_TEST_CXXFLAG(CXXFLAGS_SSE2 "-msse2" GMXC_CXXFLAGS_RELEASE)
             GMX_TEST_CXXFLAG(CXXFLAGS_X86 "-mtune=core2" GMXC_CXXFLAGS_RELEASE)
