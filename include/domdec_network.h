--- conflicted
+++ resolved
@@ -21,16 +21,6 @@
 
 #include "typedefs.h"
 
-<<<<<<< HEAD
-#ifdef GMX_LIB_MPI
-#include <mpi.h>
-#endif
-#ifdef GMX_THREAD_MPI
-#include "tmpi.h"
-#endif
-
-=======
->>>>>>> e715ad2e
 #ifdef __cplusplus
 extern "C" {
 #endif
