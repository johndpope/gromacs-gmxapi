--- conflicted
+++ resolved
@@ -580,14 +580,6 @@
 
 void mk_mshift(FILE *log,t_graph *g,int ePBC,matrix box,rvec x[])
 {
-<<<<<<< HEAD
-  /*static int nerror_tot = 0;*/
-=======
-  static int nerror_tot = 0;
-#ifdef GMX_THREADS
-  static tMPI_Thread_mutex_t error_mutex=TMPI_THREAD_MUTEX_INITIALIZER;
-#endif
->>>>>>> 6eed8192
   int    npbcdim;
   int    ng,i;
   int    nW,nG,nB;		/* Number of Grey, Black, White	*/
@@ -671,45 +663,12 @@
     }
   }
   if (nerror > 0) {
-<<<<<<< HEAD
-    /*nerror_tot++;
-      if (nerror_tot <= 100) {*/
     fprintf(stderr,"There were %d inconsistent shifts. Check your topology\n",
 	    nerror);
     if (log) {
       fprintf(log,"There were %d inconsistent shifts. Check your topology\n",
 	      nerror);
-            }
-    /*	      }
-	      if (nerror_tot == 100) {
-	      fprintf(stderr,"Will stop reporting inconsistent shifts\n");
-	      if (log) {
-	      fprintf(log,"Will stop reporting inconsistent shifts\n");
-	      }
-	      }*/
-=======
-#ifdef GMX_THREADS
-    tMPI_Thread_mutex_lock(&error_mutex);
-#endif
-    nerror_tot++;
-    if (nerror_tot <= 100) {
-      fprintf(stderr,"There were %d inconsistent shifts. Check your topology\n",
-	      nerror);
-      if (log) {
-	fprintf(log,"There were %d inconsistent shifts. Check your topology\n",
-		nerror);
-      }
-    }
-    if (nerror_tot == 100) {
-      fprintf(stderr,"Will stop reporting inconsistent shifts\n");
-      if (log) {
-	fprintf(log,"Will stop reporting inconsistent shifts\n");
-      }
-    }
-#ifdef GMX_THREADS
-    tMPI_Thread_mutex_unlock(&error_mutex);
-#endif
->>>>>>> 6eed8192
+    }
   }
   printf("End. g->nnodes = %d\n",g->nnodes);
 }
