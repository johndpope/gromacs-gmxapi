/*
 * 
 *                This source code is part of
 * 
 *                 G   R   O   M   A   C   S
 * 
 *          GROningen MAchine for Chemical Simulations
 * 
 *                        VERSION 3.2.0
 * Written by David van der Spoel, Erik Lindahl, Berk Hess, and others.
 * Copyright (c) 1991-2000, University of Groningen, The Netherlands.
 * Copyright (c) 2001-2004, The GROMACS development team,
 * check out http://www.gromacs.org for more information.

 * This program is free software; you can redistribute it and/or
 * modify it under the terms of the GNU General Public License
 * as published by the Free Software Foundation; either version 2
 * of the License, or (at your option) any later version.
 * 
 * If you want to redistribute modifications, please consider that
 * scientific software is very special. Version control is crucial -
 * bugs must be traceable. We will be happy to consider code for
 * inclusion in the official distribution, but derived work must not
 * be called official GROMACS. Details are found in the README & COPYING
 * files - if they are missing, get the official version at www.gromacs.org.
 * 
 * To help us fund GROMACS development, we humbly ask that you cite
 * the papers on the package - you can find them in the top README file.
 * 
 * For more info, check our website at http://www.gromacs.org
 * 
 * And Hey:
 * GROningen Mixture of Alchemy and Childrens' Stories
 */
#ifdef HAVE_CONFIG_H
#include <config.h>
#endif

#include "sysstuff.h"
#include "typedefs.h"
#include "smalloc.h"
#include "mshift.h"
#include "pbc.h"
#include "gstat.h"
#include "futil.h"
#include "vec.h"	

typedef struct gmx_rmpbc {
  int     natoms;
  int     ePBC;
  t_graph *gr;
} koeiepoep;

gmx_rmpbc_t gmx_rmpbc_init(t_idef *idef,int ePBC,int natoms,
			   matrix box)
{
<<<<<<< HEAD
  gmx_rmpbc_t gpbc;
  
  snew(gpbc,1);
  
  gpbc->natoms=natoms;
  
=======
  static int ngraph=0;
  static multi_graph *mgraph=NULL;
  static bool bFirst=TRUE;
#ifdef GMX_THREADS
  static tMPI_Thread_mutex_t pbc_mutex=TMPI_THREAD_MUTEX_INITIALIZER;
#endif
  rvec   sv[SHIFTS];
  int    n,i;
  bool   bNeedToCopy;

#ifdef GMX_THREADS
  tMPI_Thread_mutex_lock(&pbc_mutex);
#endif
>>>>>>> 6eed8192
  if (ePBC == -1)
    gpbc->ePBC = guess_ePBC(box);
  else
    gpbc->ePBC = ePBC;
    
  if ((ePBC != epbcNONE) && (idef->ntypes!=-1)) {
    /* make a new graph if there isn't one with this number of atoms */
    gpbc->gr = mk_graph(NULL,idef,0,natoms,FALSE,FALSE);
  } 
  else {
    fprintf(stderr,
	    "\nWarning: if there are broken molecules in the trajectory file,\n"
	    "         they can not be made whole without a run input file\n\n");
  }
  return gpbc;
}

void gmx_rmpbc_done(gmx_rmpbc_t gpbc)
{
  done_graph(gpbc->gr);
}

void gmx_rmpbc(gmx_rmpbc_t gpbc,matrix box,rvec x[],rvec x_s[])
{
  int    i;

  mk_mshift(stdout,gpbc->gr,gpbc->ePBC,box,x);
  shift_x(gpbc->gr,box,x,x_s);
  if (x != x_s)
    for (i=0; i<gpbc->natoms; i++)
      copy_rvec(x[i],x_s[i]);
#ifdef GMX_THREADS
  tMPI_Thread_mutex_unlock(&pbc_mutex);
#endif
}

void rm_pbc(t_idef *idef,int ePBC,int natoms,
	    matrix box,rvec x[],rvec x_s[])
{
  static gmx_rmpbc_t gpbc=NULL;
  
  if (NULL == gpbc)
    gpbc = gmx_rmpbc_init(idef,ePBC,natoms,box);
  gmx_rmpbc(gpbc,box,x,x_s);
}

void rm_gropbc(t_atoms *atoms,rvec x[],matrix box)
{
  real dist;
  int  n,m,d;
  
  /* check periodic boundary */
  for(n=1;(n<atoms->nr);n++) {
    for(m=DIM-1; m>=0; m--) {
      dist = x[n][m]-x[n-1][m];
      if (fabs(dist) > 0.9*box[m][m]) { 
	if ( dist >  0 )
	  for(d=0; d<=m; d++)
	    x[n][d] -= box[m][d];
	else
	  for(d=0; d<=m; d++)
	    x[n][d] += box[m][d];
      } 	
    }
  }
}
<|MERGE_RESOLUTION|>--- conflicted
+++ resolved
@@ -54,35 +54,18 @@
 gmx_rmpbc_t gmx_rmpbc_init(t_idef *idef,int ePBC,int natoms,
 			   matrix box)
 {
-<<<<<<< HEAD
   gmx_rmpbc_t gpbc;
   
   snew(gpbc,1);
   
   gpbc->natoms=natoms;
-  
-=======
-  static int ngraph=0;
-  static multi_graph *mgraph=NULL;
-  static bool bFirst=TRUE;
-#ifdef GMX_THREADS
-  static tMPI_Thread_mutex_t pbc_mutex=TMPI_THREAD_MUTEX_INITIALIZER;
-#endif
-  rvec   sv[SHIFTS];
-  int    n,i;
-  bool   bNeedToCopy;
 
-#ifdef GMX_THREADS
-  tMPI_Thread_mutex_lock(&pbc_mutex);
-#endif
->>>>>>> 6eed8192
   if (ePBC == -1)
     gpbc->ePBC = guess_ePBC(box);
   else
     gpbc->ePBC = ePBC;
     
   if ((ePBC != epbcNONE) && (idef->ntypes!=-1)) {
-    /* make a new graph if there isn't one with this number of atoms */
     gpbc->gr = mk_graph(NULL,idef,0,natoms,FALSE,FALSE);
   } 
   else {
@@ -107,9 +90,6 @@
   if (x != x_s)
     for (i=0; i<gpbc->natoms; i++)
       copy_rvec(x[i],x_s[i]);
-#ifdef GMX_THREADS
-  tMPI_Thread_mutex_unlock(&pbc_mutex);
-#endif
 }
 
 void rm_pbc(t_idef *idef,int ePBC,int natoms,
