/*
 * This file is part of the GROMACS molecular simulation package.
 *
 * Copyright (c) 2010,2011,2012,2013,2014,2015,2017,2018, by the GROMACS development team, led by
 * Mark Abraham, David van der Spoel, Berk Hess, and Erik Lindahl,
 * and including many others, as listed in the AUTHORS file in the
 * top-level source directory and at http://www.gromacs.org.
 *
 * GROMACS is free software; you can redistribute it and/or
 * modify it under the terms of the GNU Lesser General Public License
 * as published by the Free Software Foundation; either version 2.1
 * of the License, or (at your option) any later version.
 *
 * GROMACS is distributed in the hope that it will be useful,
 * but WITHOUT ANY WARRANTY; without even the implied warranty of
 * MERCHANTABILITY or FITNESS FOR A PARTICULAR PURPOSE.  See the GNU
 * Lesser General Public License for more details.
 *
 * You should have received a copy of the GNU Lesser General Public
 * License along with GROMACS; if not, see
 * http://www.gnu.org/licenses, or write to the Free Software Foundation,
 * Inc., 51 Franklin Street, Fifth Floor, Boston, MA  02110-1301  USA.
 *
 * If you want to redistribute modifications to GROMACS, please
 * consider that scientific software is very special. Version
 * control is crucial - bugs must be traceable. We will be happy to
 * consider code for inclusion in the official distribution, but
 * derived work must not be called official GROMACS. Details are found
 * in the README & COPYING files - if they are missing, get the
 * official version at http://www.gromacs.org.
 *
 * To help us fund GROMACS development, we humbly ask that you cite
 * the research papers on the package. Check out http://www.gromacs.org.
 */
/*! \internal \file
 * \brief
 * Implements gmx::CommandLineParser.
 *
 * \author Teemu Murtola <teemu.murtola@gmail.com>
 * \ingroup module_commandline
 */
#include "gmxpre.h"

#include "cmdlineparser.h"

#include <cstdlib>

#include <string>
#include <vector>

#include "gromacs/options/optionsassigner.h"
#include "gromacs/utility/basedefinitions.h"
#include "gromacs/utility/exceptions.h"

namespace gmx
{

/********************************************************************
 * CommandLineParser::Impl
 */

/*! \internal \brief
 * Private implementation class for CommandLineParser.
 *
 * \ingroup module_commandline
 */
class CommandLineParser::Impl
{
    public:
        //! Sets the options object to parse to.
        explicit Impl(Options *options);

        /*! \brief
         * Determines whether a cmdline parameter starts an option and the name
         * of that option.
         *
         * \param[in] arg  Individual argument from \c argv.
         * \returns The beginning of the option name in \p arg, or NULL if
         *     \p arg does not look like an option.
         */
        const char *toOptionName(const char *arg) const;

        //! Helper object for assigning the options.
        OptionsAssigner         assigner_;
        //! Whether to allow and skip unknown options.
        bool                    bSkipUnknown_;
        /*! \brief Whether to allow positional arguments
         *
         * These are not options (no leading hyphen), and come before
         * all options. */
        bool                    bAllowPositionalArguments_;
};

CommandLineParser::Impl::Impl(Options *options)
    : assigner_(options), bSkipUnknown_(false), bAllowPositionalArguments_(false)
{
    assigner_.setAcceptBooleanNoPrefix(true);
}

const char *CommandLineParser::Impl::toOptionName(const char *arg) const
{
    // Lone '-' or '--' is not an option.
    if (arg[0] != '-' || arg[1] == '\0' || (arg[1] == '-' && arg[2] == '\0'))
    {
        return nullptr;
    }
    // Something starting with '--' is always an option.
    if (arg[1] == '-')
    {
        return arg + 2;
    }
    // Don't return numbers as option names.
    char *endptr;
    // We are only interested in endptr, not in the actual value.
    GMX_IGNORE_RETURN_VALUE(std::strtod(arg, &endptr));
    if (*endptr == '\0')
    {
        return nullptr;
    }
    return arg + 1;
}

/********************************************************************
 * CommandLineParser
 */

CommandLineParser::CommandLineParser(Options *options)
    : impl_(new Impl(options))
{
}

CommandLineParser::~CommandLineParser()
{
}

CommandLineParser &CommandLineParser::skipUnknown(bool bEnabled)
{
    impl_->bSkipUnknown_ = bEnabled;
    return *this;
}

CommandLineParser &CommandLineParser::allowPositionalArguments(bool bEnabled)
{
    impl_->bAllowPositionalArguments_ = bEnabled;
    return *this;
}

void CommandLineParser::parse(int *argc, char *argv[])
{
    ExceptionInitializer errors("Invalid command-line options");
    std::string          currentContext;
    bool                 bInOption = false;

    // Note that this function gets called multiple times in typical
    // cases of calling gmx. Command lines like "gmx -hidden mdrun -h"
    // work because the first call has argv[0] == "gmx" and skips
    // unknown things, and the second has argv[0] == "mdrun".
    int i = 1, newi = 1;

    // First, process any permitted leading positional arguments.
    for (; i < *argc; ++i)
    {
        const char *const arg        = argv[i];
        if (impl_->toOptionName(arg) != nullptr)
        {
            // If we find an option, no more positional arguments
            // can be handled.
            break;
        }

        if (!impl_->bAllowPositionalArguments_)
        {
            GMX_THROW(InvalidInputError
                          ("Positional argument '" + std::string(arg) + "' cannot be accepted. "
                          "Perhaps you forgot to put a hyphen before an option name."));
        }
        // argv[i] is not an option, so preserve it in the argument list
        // by incrementing newi. There's no need to copy argv contents
        // because they cannot have changed yet.
        ++newi;
    }

    // Now handle the option arguments.
    impl_->assigner_.start();
<<<<<<< HEAD
    int newi = 1;
    for (int i = 1; i < *argc; ++i)
=======
    for (; i < *argc; ++i)
>>>>>>> d42a815e
    {
        const char *const arg        = argv[i];
        const char *const optionName = impl_->toOptionName(arg);
        if (optionName != nullptr)
        {
            if (bInOption)
            {
                try
                {
                    impl_->assigner_.finishOption();
                }
                catch (UserInputError &ex)
                {
                    ex.prependContext(currentContext);
                    errors.addCurrentExceptionAsNested();
                }
            }
            currentContext = "In command-line option " + std::string(arg);
            try
            {
                bInOption = impl_->assigner_.tryStartOption(optionName);
                if (!bInOption)
                {
                    currentContext.clear();
                    if (!impl_->bSkipUnknown_)
                    {
                        std::string message =
                            "Unknown command-line option " + std::string(arg);
                        GMX_THROW(InvalidInputError(message));
                    }
                }
            }
            catch (UserInputError &ex)
            {
                // If tryStartOption() throws, make sure that the rest gets
                // ignored.
                // TODO: Consider whether we should remove the option from the
                // command line nonetheless, as it is recognized, but just
                // invalid.
                bInOption = false;
                ex.prependContext(currentContext);
                errors.addCurrentExceptionAsNested();
                currentContext.clear();
            }
        }
        else if (bInOption)
        {
            try
            {
                impl_->assigner_.appendValue(arg);
            }
            // TODO: Consider if some types of exceptions would be better left
            // unhandled.
            catch (GromacsException &ex)
            {
                ex.prependContext(currentContext);
                errors.addCurrentExceptionAsNested();
            }
        }
        // Retain unrecognized options if applicable.
        if (!bInOption && impl_->bSkipUnknown_)
        {
            argv[newi] = argv[i];
            ++newi;
        }
    }
    // Update the args if argv was modified.
    if (impl_->bSkipUnknown_)
    {
        *argc      = newi;
        argv[newi] = nullptr;
    }

    // Finish the last option.
    if (bInOption)
    {
        try
        {
            impl_->assigner_.finishOption();
        }
        catch (UserInputError &ex)
        {
            ex.prependContext(currentContext);
            errors.addCurrentExceptionAsNested();
        }
    }
    impl_->assigner_.finish();
    if (errors.hasNestedExceptions())
    {
        // TODO: This exception type may not always be appropriate.
        GMX_THROW(InvalidInputError(errors));
    }
}

} // namespace gmx<|MERGE_RESOLUTION|>--- conflicted
+++ resolved
@@ -182,12 +182,7 @@
 
     // Now handle the option arguments.
     impl_->assigner_.start();
-<<<<<<< HEAD
-    int newi = 1;
-    for (int i = 1; i < *argc; ++i)
-=======
     for (; i < *argc; ++i)
->>>>>>> d42a815e
     {
         const char *const arg        = argv[i];
         const char *const optionName = impl_->toOptionName(arg);
