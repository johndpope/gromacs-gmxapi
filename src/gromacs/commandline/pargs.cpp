/*
 * This file is part of the GROMACS molecular simulation package.
 *
 * Copyright (c) 1991-2000, University of Groningen, The Netherlands.
 * Copyright (c) 2001-2004, The GROMACS development team.
 * Copyright (c) 2013,2014,2015,2016,2017,2018, by the GROMACS development team, led by
 * Mark Abraham, David van der Spoel, Berk Hess, and Erik Lindahl,
 * and including many others, as listed in the AUTHORS file in the
 * top-level source directory and at http://www.gromacs.org.
 *
 * GROMACS is free software; you can redistribute it and/or
 * modify it under the terms of the GNU Lesser General Public License
 * as published by the Free Software Foundation; either version 2.1
 * of the License, or (at your option) any later version.
 *
 * GROMACS is distributed in the hope that it will be useful,
 * but WITHOUT ANY WARRANTY; without even the implied warranty of
 * MERCHANTABILITY or FITNESS FOR A PARTICULAR PURPOSE.  See the GNU
 * Lesser General Public License for more details.
 *
 * You should have received a copy of the GNU Lesser General Public
 * License along with GROMACS; if not, see
 * http://www.gnu.org/licenses, or write to the Free Software Foundation,
 * Inc., 51 Franklin Street, Fifth Floor, Boston, MA  02110-1301  USA.
 *
 * If you want to redistribute modifications to GROMACS, please
 * consider that scientific software is very special. Version
 * control is crucial - bugs must be traceable. We will be happy to
 * consider code for inclusion in the official distribution, but
 * derived work must not be called official GROMACS. Details are found
 * in the README & COPYING files - if they are missing, get the
 * official version at http://www.gromacs.org.
 *
 * To help us fund GROMACS development, we humbly ask that you cite
 * the research papers on the package. Check out http://www.gromacs.org.
 */
#include "gmxpre.h"

#include "pargs.h"

#include <cstdlib>
#include <cstring>

#include <algorithm>
#include <list>

#include "gromacs/commandline/cmdlinehelpcontext.h"
#include "gromacs/commandline/cmdlinehelpwriter.h"
#include "gromacs/commandline/cmdlineparser.h"
#include "gromacs/fileio/oenv.h"
#include "gromacs/fileio/timecontrol.h"
#include "gromacs/options/basicoptions.h"
#include "gromacs/options/behaviorcollection.h"
#include "gromacs/options/filenameoption.h"
#include "gromacs/options/filenameoptionmanager.h"
#include "gromacs/options/options.h"
#include "gromacs/options/timeunitmanager.h"
#include "gromacs/utility/arrayref.h"
#include "gromacs/utility/basenetwork.h"
#include "gromacs/utility/classhelpers.h"
#include "gromacs/utility/exceptions.h"
#include "gromacs/utility/fatalerror.h"
#include "gromacs/utility/gmxassert.h"
#include "gromacs/utility/path.h"
#include "gromacs/utility/programcontext.h"
#include "gromacs/utility/stringutil.h"

/* The source code in this file should be thread-safe.
      Please keep it that way. */

int nenum(const char *const enumc[])
{
    int i;

    i = 1;
    /* we *can* compare pointers directly here! */
    while (enumc[i] && enumc[0] != enumc[i])
    {
        i++;
    }

    return i;
}

int opt2parg_int(const char *option, int nparg, t_pargs pa[])
{
    int i;

    for (i = 0; (i < nparg); i++)
    {
        if (strcmp(pa[i].option, option) == 0)
        {
            return *pa[i].u.i;
        }
    }

    gmx_fatal(FARGS, "No integer option %s in pargs", option);
}

gmx_bool opt2parg_bool(const char *option, int nparg, t_pargs pa[])
{
    int i;

    for (i = 0; (i < nparg); i++)
    {
        if (strcmp(pa[i].option, option) == 0)
        {
            return *pa[i].u.b;
        }
    }

    gmx_fatal(FARGS, "No boolean option %s in pargs", option);

    return FALSE;
}

real opt2parg_real(const char *option, int nparg, t_pargs pa[])
{
    int i;

    for (i = 0; (i < nparg); i++)
    {
        if (strcmp(pa[i].option, option) == 0)
        {
            return *pa[i].u.r;
        }
    }

    gmx_fatal(FARGS, "No real option %s in pargs", option);
}

const char *opt2parg_str(const char *option, int nparg, t_pargs pa[])
{
    int i;

    for (i = 0; (i < nparg); i++)
    {
        if (strcmp(pa[i].option, option) == 0)
        {
            return *(pa[i].u.c);
        }
    }

    gmx_fatal(FARGS, "No string option %s in pargs", option);
}

gmx_bool opt2parg_bSet(const char *option, int nparg, const t_pargs *pa)
{
    int i;

    for (i = 0; (i < nparg); i++)
    {
        if (strcmp(pa[i].option, option) == 0)
        {
            return pa[i].bSet;
        }
    }

    gmx_fatal(FARGS, "No such option %s in pargs", option);

    return FALSE; /* Too make some compilers happy */
}

const char *opt2parg_enum(const char *option, int nparg, t_pargs pa[])
{
    int i;

    for (i = 0; (i < nparg); i++)
    {
        if (strcmp(pa[i].option, option) == 0)
        {
            return pa[i].u.c[0];
        }
    }

    gmx_fatal(FARGS, "No such option %s in pargs", option);
}

/********************************************************************
 * parse_common_args()
 */

namespace gmx
{

namespace
{

/*! \brief
 * Returns the index of the default xvg format.
 *
 * \ingroup module_commandline
 */
int getDefaultXvgFormat(gmx::ArrayRef<const char *const> xvgFormats)
{
    const char *const select = getenv("GMX_VIEW_XVG");
    if (select != nullptr)
    {
        ArrayRef<const char *const>::const_iterator i =
            std::find(xvgFormats.begin(), xvgFormats.end(), std::string(select));
        if (i != xvgFormats.end())
        {
            return std::distance(xvgFormats.begin(), i);
        }
        else
        {
            return exvgNONE - 1;
        }
    }
    /* The default is the first option */
    return 0;
}

/*! \brief
 * Conversion helper between t_pargs/t_filenm and Options.
 *
 * This class holds the necessary mapping between the old C structures and
 * the new C++ options to allow copying values back after parsing for cases
 * where the C++ options do not directly provide the type of value required for
 * the C structures.
 *
 * \ingroup module_commandline
 */
class OptionsAdapter
{
    public:
        /*! \brief
         * Initializes the adapter to convert from a specified command line.
         *
         * The command line is required, because t_pargs wants to return
         * strings by reference to the original command line.
         * OptionsAdapter creates a copy of the `argv` array (but not the
         * strings) to make this possible, even if the parser removes
         * options it has recognized.
         */
        OptionsAdapter(int argc, const char *const argv[])
            : argv_(argv, argv + argc)
        {
        }

        /*! \brief
         * Converts a t_filenm option into an Options option.
         *
         * \param options Options object to add the new option to.
         * \param fnm     t_filenm option to convert.
         */
        void filenmToOptions(Options *options, t_filenm *fnm);
        /*! \brief
         * Converts a t_pargs option into an Options option.
         *
         * \param     options Options object to add the new option to.
         * \param     pa      t_pargs option to convert.
         */
        void pargsToOptions(Options *options, t_pargs *pa);

        /*! \brief
         * Copies values back from options to t_pargs/t_filenm.
         */
        void copyValues();

    private:
        struct FileNameData
        {
            //! Creates a conversion helper for a given `t_filenm` struct.
            explicit FileNameData(t_filenm *fnm) : fnm(fnm), optionInfo(nullptr)
            {
            }

            //! t_filenm structure to receive the final values.
            t_filenm                 *fnm;
            //! Option info object for the created FileNameOption.
            FileNameOptionInfo       *optionInfo;
            //! Value storage for the created FileNameOption.
            std::vector<std::string>  values;
        };
        struct ProgramArgData
        {
            //! Creates a conversion helper for a given `t_pargs` struct.
            explicit ProgramArgData(t_pargs *pa)
                : pa(pa), optionInfo(nullptr), enumIndex(0), boolValue(false)
            {
            }

            //! t_pargs structure to receive the final values.
            t_pargs                 *pa;
            //! Option info object for the created option.
            OptionInfo              *optionInfo;
            //! Value storage for a non-enum StringOption (unused for other types).
            std::string              stringValue;
            //! Value storage for an enum option (unused for other types).
            int                      enumIndex;
            //! Value storage for a BooleanOption (unused for other types).
            bool                     boolValue;
        };

        std::vector<const char *>    argv_;
        // These are lists instead of vectors to avoid relocating existing
        // objects in case the container is reallocated (the Options object
        // contains pointes to members of the objects, which would get
        // invalidated).
        std::list<FileNameData>      fileNameOptions_;
        std::list<ProgramArgData>    programArgs_;

        GMX_DISALLOW_COPY_AND_ASSIGN(OptionsAdapter);
};

void OptionsAdapter::filenmToOptions(Options *options, t_filenm *fnm)
{
    const bool        bRead     = ((fnm->flag & ffREAD)  != 0);
    const bool        bWrite    = ((fnm->flag & ffWRITE) != 0);
    const bool        bOptional = ((fnm->flag & ffOPT)   != 0);
    const bool        bLibrary  = ((fnm->flag & ffLIB)   != 0);
    const bool        bMultiple = ((fnm->flag & ffMULT)  != 0);
    const bool        bMissing  = ((fnm->flag & ffALLOW_MISSING) != 0);
    const char *const name      = (fnm->opt ? &fnm->opt[1] : &ftp2defopt(fnm->ftp)[1]);
    const char *      defName   = fnm->fn;
    int               defType   = -1;
    if (defName == nullptr)
    {
        defName = ftp2defnm(fnm->ftp);
    }
    else if (Path::hasExtension(defName))
    {
        defType = fn2ftp(defName);
        GMX_RELEASE_ASSERT(defType != efNR,
                           "File name option specifies an invalid extension");
    }
    fileNameOptions_.emplace_back(fnm);
    FileNameData &data = fileNameOptions_.back();
    data.optionInfo = options->addOption(
                FileNameOption(name).storeVector(&data.values)
                    .defaultBasename(defName).defaultType(defType)
                    .legacyType(fnm->ftp).legacyOptionalBehavior()
                    .readWriteFlags(bRead, bWrite).required(!bOptional)
                    .libraryFile(bLibrary).multiValue(bMultiple)
                    .allowMissing(bMissing)
                    .description(ftp2desc(fnm->ftp)));
}

void OptionsAdapter::pargsToOptions(Options *options, t_pargs *pa)
{
    const bool        bHidden = startsWith(pa->desc, "HIDDEN");
    const char *const name    = &pa->option[1];
    const char *const desc    = (bHidden ? &pa->desc[6] : pa->desc);
    programArgs_.emplace_back(pa);
    ProgramArgData   &data = programArgs_.back();
    switch (pa->type)
    {
        case etINT:
            data.optionInfo = options->addOption(
                        IntegerOption(name).store(pa->u.i)
                            .description(desc).hidden(bHidden));
            return;
        case etINT64:
            data.optionInfo = options->addOption(
                        Int64Option(name).store(pa->u.is)
                            .description(desc).hidden(bHidden));
            return;
        case etREAL:
            data.optionInfo = options->addOption(
                        RealOption(name).store(pa->u.r)
                            .description(desc).hidden(bHidden));
            return;
        case etTIME:
            data.optionInfo = options->addOption(
                        RealOption(name).store(pa->u.r).timeValue()
                            .description(desc).hidden(bHidden));
            return;
        case etSTR:
        {
            const char *const defValue = (*pa->u.c != nullptr ? *pa->u.c : "");
            data.optionInfo = options->addOption(
                        StringOption(name).store(&data.stringValue)
                            .defaultValue(defValue)
                            .description(desc).hidden(bHidden));
            return;
        }
        case etBOOL:
            data.optionInfo = options->addOption(
                        BooleanOption(name).store(&data.boolValue)
                            .defaultValue(*pa->u.b)
                            .description(desc).hidden(bHidden));
            return;
        case etRVEC:
            data.optionInfo = options->addOption(
                        RealOption(name).store(*pa->u.rv).vector()
                            .description(desc).hidden(bHidden));
            return;
        case etENUM:
        {
            const int defaultIndex = (pa->u.c[0] != nullptr ? nenum(pa->u.c) - 1 : 0);
            data.optionInfo = options->addOption(
                        EnumIntOption(name).store(&data.enumIndex)
                            .defaultValue(defaultIndex)
                            .enumValueFromNullTerminatedArray(pa->u.c + 1)
                            .description(desc).hidden(bHidden));
            return;
        }
    }
    GMX_THROW(NotImplementedError("Argument type not implemented"));
}

void OptionsAdapter::copyValues()
{
    std::list<FileNameData>::const_iterator file;
    for (file = fileNameOptions_.begin(); file != fileNameOptions_.end(); ++file)
    {
        if (file->optionInfo->isSet())
        {
            file->fnm->flag |= ffSET;
        }
        file->fnm->filenames = file->values;
    }
    std::list<ProgramArgData>::const_iterator arg;
    for (arg = programArgs_.begin(); arg != programArgs_.end(); ++arg)
    {
        arg->pa->bSet = arg->optionInfo->isSet();
        switch (arg->pa->type)
        {
            case etSTR:
            {
                if (arg->pa->bSet)
                {
                    std::vector<const char *>::const_iterator pos =
                        std::find(argv_.begin(), argv_.end(), arg->stringValue);
                    GMX_RELEASE_ASSERT(pos != argv_.end(),
                                       "String argument got a value not in argv");
                    *arg->pa->u.c = *pos;
                }
                break;
            }
            case etBOOL:
                *arg->pa->u.b = arg->boolValue;
                break;
            case etENUM:
                *arg->pa->u.c = arg->pa->u.c[arg->enumIndex + 1];
                break;
            default:
                // For other types, there is nothing type-specific to do.
                break;
        }
    }
}

} // namespace

} // namespace gmx

// Handle the flags argument, which is a bit field
// The FF macro returns whether or not the bit is set
#define FF(arg) ((Flags & arg) == arg)

gmx_bool parse_common_args(int *argc, char *argv[], unsigned long Flags,
                           int nfile, t_filenm fnm[], int npargs, t_pargs *pa,
                           int ndesc, const char **desc,
                           int nbugs, const char **bugs,
                           gmx_output_env_t **oenv)
{
    /* This array should match the order of the enum in oenv.h */
    const char *const xvg_formats[] = { "xmgrace", "xmgr", "none" };

<<<<<<< HEAD
=======
    // Lambda function to test the (local) Flags parameter against a bit mask.
    auto isFlagSet = [Flags](unsigned long bits) {
            return (Flags & bits) == bits;
        };

>>>>>>> d42a815e
    try
    {
        double                          tbegin        = 0.0, tend = 0.0, tdelta = 0.0;
        bool                            bBeginTimeSet = false, bEndTimeSet = false, bDtSet = false;
        bool                            bView         = false;
        int                             xvgFormat     = 0;
        gmx::OptionsAdapter             adapter(*argc, argv);
        gmx::Options                    options;
        gmx::OptionsBehaviorCollection  behaviors(&options);
        gmx::FileNameOptionManager      fileOptManager;

        fileOptManager.disableInputOptionChecking(
                isFlagSet(PCA_DISABLE_INPUT_FILE_CHECKING));
        options.addManager(&fileOptManager);

        if (isFlagSet(PCA_CAN_SET_DEFFNM))
        {
            fileOptManager.addDefaultFileNameOption(&options, "deffnm");
        }
        if (isFlagSet(PCA_CAN_BEGIN))
        {
            options.addOption(
                    gmx::DoubleOption("b")
                        .store(&tbegin).storeIsSet(&bBeginTimeSet).timeValue()
                        .description("Time of first frame to read from trajectory (default unit %t)"));
        }
        if (isFlagSet(PCA_CAN_END))
        {
            options.addOption(
                    gmx::DoubleOption("e")
                        .store(&tend).storeIsSet(&bEndTimeSet).timeValue()
                        .description("Time of last frame to read from trajectory (default unit %t)"));
        }
        if (isFlagSet(PCA_CAN_DT))
        {
            options.addOption(
                    gmx::DoubleOption("dt")
                        .store(&tdelta).storeIsSet(&bDtSet).timeValue()
                        .description("Only use frame when t MOD dt = first time (default unit %t)"));
        }
        gmx::TimeUnit  timeUnit = gmx::TimeUnit_Default;
        if (isFlagSet(PCA_TIME_UNIT))
        {
            std::shared_ptr<gmx::TimeUnitBehavior> timeUnitBehavior(
                    new gmx::TimeUnitBehavior());
            timeUnitBehavior->setTimeUnitStore(&timeUnit);
            timeUnitBehavior->setTimeUnitFromEnvironment();
            timeUnitBehavior->addTimeUnitOption(&options, "tu");
            behaviors.addBehavior(timeUnitBehavior);
        }
        if (isFlagSet(PCA_CAN_VIEW))
        {
            options.addOption(
                    gmx::BooleanOption("w").store(&bView)
                        .description("View output [REF].xvg[ref], [REF].xpm[ref], "
                                     "[REF].eps[ref] and [REF].pdb[ref] files"));
        }

        bool bXvgr = false;
        for (int i = 0; i < nfile; i++)
        {
            bXvgr = bXvgr || (fnm[i].ftp == efXVG);
        }
        xvgFormat = gmx::getDefaultXvgFormat(xvg_formats);
        if (bXvgr)
        {
            options.addOption(
                    gmx::EnumIntOption("xvg").enumValue(xvg_formats)
                        .store(&xvgFormat)
                        .description("xvg plot formatting"));
        }

        /* Now append the program specific arguments */
        for (int i = 0; i < nfile; i++)
        {
            adapter.filenmToOptions(&options, &fnm[i]);
        }
        for (int i = 0; i < npargs; i++)
        {
            adapter.pargsToOptions(&options, &pa[i]);
        }

        const gmx::CommandLineHelpContext *context =
            gmx::GlobalCommandLineHelpContext::get();
        if (context != nullptr)
        {
            GMX_RELEASE_ASSERT(gmx_node_rank() == 0,
                               "Help output should be handled higher up and "
                               "only get called only on the master rank");
            gmx::CommandLineHelpWriter(options)
                .setHelpText(gmx::constArrayRefFromArray<const char *>(desc, ndesc))
                .setKnownIssues(gmx::constArrayRefFromArray(bugs, nbugs))
                .writeHelp(*context);
            return FALSE;
        }

        /* Now parse all the command-line options */
        gmx::CommandLineParser(&options)
            .skipUnknown(isFlagSet(PCA_NOEXIT_ON_ARGS))
            .allowPositionalArguments(isFlagSet(PCA_NOEXIT_ON_ARGS))
            .parse(argc, argv);
        behaviors.optionsFinishing();
        options.finish();

        /* set program name, command line, and default values for output options */
        output_env_init(oenv, gmx::getProgramContext(),
                        static_cast<time_unit_t>(timeUnit + 1), bView, // NOLINT(bugprone-misplaced-widening-cast)
                        static_cast<xvg_format_t>(xvgFormat + 1), 0);

        /* Extract Time info from arguments */
        if (bBeginTimeSet)
        {
            setTimeValue(TBEGIN, tbegin);
        }
        if (bEndTimeSet)
        {
            setTimeValue(TEND, tend);
        }
        if (bDtSet)
        {
            setTimeValue(TDELTA, tdelta);
        }

        adapter.copyValues();

        return TRUE;
    }
    GMX_CATCH_ALL_AND_EXIT_WITH_FATAL_ERROR;
}<|MERGE_RESOLUTION|>--- conflicted
+++ resolved
@@ -446,10 +446,6 @@
 
 } // namespace gmx
 
-// Handle the flags argument, which is a bit field
-// The FF macro returns whether or not the bit is set
-#define FF(arg) ((Flags & arg) == arg)
-
 gmx_bool parse_common_args(int *argc, char *argv[], unsigned long Flags,
                            int nfile, t_filenm fnm[], int npargs, t_pargs *pa,
                            int ndesc, const char **desc,
@@ -459,14 +455,11 @@
     /* This array should match the order of the enum in oenv.h */
     const char *const xvg_formats[] = { "xmgrace", "xmgr", "none" };
 
-<<<<<<< HEAD
-=======
     // Lambda function to test the (local) Flags parameter against a bit mask.
     auto isFlagSet = [Flags](unsigned long bits) {
             return (Flags & bits) == bits;
         };
 
->>>>>>> d42a815e
     try
     {
         double                          tbegin        = 0.0, tend = 0.0, tdelta = 0.0;
