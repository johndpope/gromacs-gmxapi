/*
 * This file is part of the GROMACS molecular simulation package.
 *
 * Copyright (c) 2012,2013,2014,2015,2016, by the GROMACS development team, led by
 * Mark Abraham, David van der Spoel, Berk Hess, and Erik Lindahl,
 * and including many others, as listed in the AUTHORS file in the
 * top-level source directory and at http://www.gromacs.org.
 *
 * GROMACS is free software; you can redistribute it and/or
 * modify it under the terms of the GNU Lesser General Public License
 * as published by the Free Software Foundation; either version 2.1
 * of the License, or (at your option) any later version.
 *
 * GROMACS is distributed in the hope that it will be useful,
 * but WITHOUT ANY WARRANTY; without even the implied warranty of
 * MERCHANTABILITY or FITNESS FOR A PARTICULAR PURPOSE.  See the GNU
 * Lesser General Public License for more details.
 *
 * You should have received a copy of the GNU Lesser General Public
 * License along with GROMACS; if not, see
 * http://www.gnu.org/licenses, or write to the Free Software Foundation,
 * Inc., 51 Franklin Street, Fifth Floor, Boston, MA  02110-1301  USA.
 *
 * If you want to redistribute modifications to GROMACS, please
 * consider that scientific software is very special. Version
 * control is crucial - bugs must be traceable. We will be happy to
 * consider code for inclusion in the official distribution, but
 * derived work must not be called official GROMACS. Details are found
 * in the README & COPYING files - if they are missing, get the
 * official version at http://www.gromacs.org.
 *
 * To help us fund GROMACS development, we humbly ask that you cite
 * the research papers on the package. Check out http://www.gromacs.org.
 */

/*! \internal \file
 *  \brief
 *  CUDA non-bonded kernel used through preprocessor-based code generation
 *  of multiple kernel flavors, see nbnxn_cuda_kernels.cuh.
 *
 *  NOTE: No include fence as it is meant to be included multiple times.
 *
 *  \author Szilárd Páll <pall.szilard@gmail.com>
 *  \author Berk Hess <hess@kth.se>
 *  \ingroup module_mdlib
 */

#include "gromacs/gpu_utils/cuda_arch_utils.cuh"
#include "gromacs/math/utilities.h"
#include "gromacs/pbcutil/ishift.h"
/* Note that floating-point constants in CUDA code should be suffixed
 * with f (e.g. 0.5f), to stop the compiler producing intermediate
 * code that is in double precision.
 */

#if GMX_PTX_ARCH < 300
#error "nbnxn_cuda_kernel.cuh included with GMX_PTX_ARCH < 300"
#endif

#if defined EL_EWALD_ANA || defined EL_EWALD_TAB
/* Note: convenience macro, needs to be undef-ed at the end of the file. */
#define EL_EWALD_ANY
#endif

#if defined EL_EWALD_ANY || defined EL_RF || defined LJ_EWALD || (defined EL_CUTOFF && defined CALC_ENERGIES)
/* Macro to control the calculation of exclusion forces in the kernel
 * We do that with Ewald (elec/vdw) and RF. Cut-off only has exclusion
 * energy terms.
 *
 * Note: convenience macro, needs to be undef-ed at the end of the file.
 */
#define EXCLUSION_FORCES
#endif

#if defined LJ_EWALD_COMB_GEOM || defined LJ_EWALD_COMB_LB
/* Note: convenience macro, needs to be undef-ed at the end of the file. */
#define LJ_EWALD
#endif

#if defined LJ_COMB_GEOM || defined LJ_COMB_LB
#define LJ_COMB
#endif

/*
   Kernel launch parameters:
    - #blocks   = #pair lists, blockId = pair list Id
    - #threads  = NTHREAD_Z * c_clSize^2
    - shmem     = see nbnxn_cuda.cu:calc_shmem_required()

    Each thread calculates an i force-component taking one pair of i-j atoms.
 */

<<<<<<< HEAD
/**@{*/
/*! \brief Compute capability dependent definition of kernel launch configuration parameters.
 *
 * NTHREAD_Z controls the number of j-clusters processed concurrently on NTHREAD_Z
 * warp-pairs per block.
=======
/* NTHREAD_Z controls the number of j-clusters processed concurrently on NTHREAD_Z
 * warp-pairs per block.
 *
 * - On CC 2.0-3.5, 5.0, and 5.2, NTHREAD_Z == 1, translating to 64 th/block with 16
 * blocks/multiproc, is the fastest even though this setup gives low occupancy.
 * NTHREAD_Z > 1 results in excessive register spilling unless the minimum blocks
 * per multiprocessor is reduced proportionally to get the original number of max
 * threads in flight (and slightly lower performance).
 * - On CC 3.7 and 6.0 there are enough registers to double the number of threads; using
 * NTHREADS_Z == 2 is fastest with 16 blocks (TODO: test with RF and other kernels
 * with low-register use).
 *
 * Note that the current kernel implementation only supports NTHREAD_Z > 1 with
 * shuffle-based reduction, hence CC >= 3.0.
 */

/* Kernel launch bounds as function of NTHREAD_Z.
 * - CC 3.0/3.5/5.x, >=6.1: NTHREAD_Z=1, (64, 16) bounds
 * - CC 3.7, 6.0:           NTHREAD_Z=2, (128, 16) bounds
>>>>>>> cc4214a2
 *
 * - On CC 2.0-3.5, 5.0, and 5.2, NTHREAD_Z == 1, translating to 64 th/block with 16
 * blocks/multiproc, is the fastest even though this setup gives low occupancy.
 * NTHREAD_Z > 1 results in excessive register spilling unless the minimum blocks
 * per multiprocessor is reduced proportionally to get the original number of max
 * threads in flight (and slightly lower performance).
 * - On CC 3.7 there are enough registers to double the number of threads; using
 * NTHREADS_Z == 2 is fastest with 16 blocks (TODO: test with RF and other kernels
 * with low-register use).
 *
 * Note that the current kernel implementation only supports NTHREAD_Z > 1 with
 * shuffle-based reduction, hence CC >= 3.0.
 */

/* Kernel launch bounds for different compute capabilities. The value of NTHREAD_Z
 * determines the number of threads per block and it is chosen such that
 * 16 blocks/multiprocessor can be kept in flight.
 * - CC 2.x, 3.0, 3.5, 5.x: NTHREAD_Z=1, (64, 16) bounds
 * - CC 3.7:                NTHREAD_Z=2, (128, 16) bounds
 */
<<<<<<< HEAD
#if GMX_PTX_ARCH == 370
    #define NTHREAD_Z           (2)
    #define MIN_BLOCKS_PER_MP   (16)
=======
#if __CUDA_ARCH__ == 370 || __CUDA_ARCH__ == 600
#define NTHREAD_Z           (2)
#define MIN_BLOCKS_PER_MP   (16)
>>>>>>> cc4214a2
#else
    #define NTHREAD_Z           (1)
    #define MIN_BLOCKS_PER_MP   (16)
#endif /* GMX_PTX_ARCH == 370 */
#define THREADS_PER_BLOCK   (c_clSize*c_clSize*NTHREAD_Z)

#if GMX_PTX_ARCH >= 350
#if (GMX_PTX_ARCH <= 210) && (NTHREAD_Z > 1)
    #error NTHREAD_Z > 1 will give incorrect results on CC 2.x
#endif
/**@}*/
__launch_bounds__(THREADS_PER_BLOCK, MIN_BLOCKS_PER_MP)
#else
__launch_bounds__(THREADS_PER_BLOCK)
#endif /* GMX_PTX_ARCH >= 350 */
#ifdef PRUNE_NBL
#ifdef CALC_ENERGIES
__global__ void NB_KERNEL_FUNC_NAME(nbnxn_kernel, _VF_prune_cuda)
#else
__global__ void NB_KERNEL_FUNC_NAME(nbnxn_kernel, _F_prune_cuda)
#endif /* CALC_ENERGIES */
#else
#ifdef CALC_ENERGIES
__global__ void NB_KERNEL_FUNC_NAME(nbnxn_kernel, _VF_cuda)
#else
__global__ void NB_KERNEL_FUNC_NAME(nbnxn_kernel, _F_cuda)
#endif /* CALC_ENERGIES */
#endif /* PRUNE_NBL */
(const cu_atomdata_t atdat,
 const cu_nbparam_t nbparam,
 const cu_plist_t plist,
 bool bCalcFshift)
#ifdef FUNCTION_DECLARATION_ONLY
;     /* Only do function declaration, omit the function body. */
#else
{
    /* convenience variables */
    const nbnxn_sci_t *pl_sci       = plist.sci;
#ifndef PRUNE_NBL
    const
#endif
    nbnxn_cj4_t        *pl_cj4      = plist.cj4;
    const nbnxn_excl_t *excl        = plist.excl;
#ifndef LJ_COMB
    const int          *atom_types  = atdat.atom_types;
    int                 ntypes      = atdat.ntypes;
#else
    const float2       *lj_comb     = atdat.lj_comb;
    float2              ljcp_i, ljcp_j;
#endif
    const float4       *xq          = atdat.xq;
    float3             *f           = atdat.f;
    const float3       *shift_vec   = atdat.shift_vec;
    float               rcoulomb_sq = nbparam.rcoulomb_sq;
#ifdef VDW_CUTOFF_CHECK
    float               rvdw_sq     = nbparam.rvdw_sq;
    float               vdw_in_range;
#endif
#ifdef LJ_EWALD
    float               lje_coeff2, lje_coeff6_6;
#endif
#ifdef EL_RF
    float two_k_rf              = nbparam.two_k_rf;
#endif
#ifdef EL_EWALD_TAB
    float coulomb_tab_scale     = nbparam.coulomb_tab_scale;
#endif
#ifdef EL_EWALD_ANA
    float beta2                 = nbparam.ewald_beta*nbparam.ewald_beta;
    float beta3                 = nbparam.ewald_beta*nbparam.ewald_beta*nbparam.ewald_beta;
#endif
#ifdef PRUNE_NBL
    float rlist_sq              = nbparam.rlist_sq;
#endif

#ifdef CALC_ENERGIES
#ifdef EL_EWALD_ANY
    float  beta        = nbparam.ewald_beta;
    float  ewald_shift = nbparam.sh_ewald;
#else
    float  c_rf        = nbparam.c_rf;
#endif /* EL_EWALD_ANY */
    float *e_lj        = atdat.e_lj;
    float *e_el        = atdat.e_el;
#endif /* CALC_ENERGIES */

    /* thread/block/warp id-s */
    unsigned int tidxi  = threadIdx.x;
    unsigned int tidxj  = threadIdx.y;
    unsigned int tidx   = threadIdx.y * blockDim.x + threadIdx.x;
#if NTHREAD_Z == 1
    unsigned int tidxz  = 0;
#else
    unsigned int tidxz  = threadIdx.z;
#endif
    unsigned int bidx   = blockIdx.x;
    unsigned int widx   = tidx / warp_size; /* warp index */

    int          sci, ci, cj,
                 ai, aj,
                 cij4_start, cij4_end;
#ifndef LJ_COMB
    int          typei, typej;
#endif
    int          i, jm, j4, wexcl_idx;
    float        qi, qj_f,
                 r2, inv_r, inv_r2;
#if !defined LJ_COMB_LB || defined CALC_ENERGIES
    float        inv_r6, c6, c12;
#endif
#ifdef LJ_COMB_LB
    float        sigma, epsilon;
#endif
    float        int_bit,
                 F_invr;
#ifdef CALC_ENERGIES
    float        E_lj, E_el;
#endif
#if defined CALC_ENERGIES || defined LJ_POT_SWITCH
    float        E_lj_p;
#endif
    unsigned int wexcl, imask, mask_ji;
    float4       xqbuf;
    float3       xi, xj, rv, f_ij, fcj_buf;
    float3       fci_buf[c_numClPerSupercl]; /* i force buffer */
    nbnxn_sci_t  nb_sci;

    /*! i-cluster interaction mask for a super-cluster with all c_numClPerSupercl=8 bits set */
    const unsigned superClInteractionMask = ((1U << c_numClPerSupercl) - 1U);

    /* shmem buffer for i x+q pre-loading */
    extern __shared__  float4 xqib[];

    /* shmem buffer for cj, for each warp separately */
    int *cjs       = ((int *)(xqib + c_numClPerSupercl * c_clSize)) + tidxz * c_nbnxnGpuClusterpairSplit * c_nbnxnGpuJgroupSize;
    int *cjs_end   = ((int *)(xqib + c_numClPerSupercl * c_clSize)) + NTHREAD_Z * c_nbnxnGpuClusterpairSplit * c_nbnxnGpuJgroupSize;
#ifndef LJ_COMB
    /* shmem buffer for i atom-type pre-loading */
    int *atib      = cjs_end;
#else
    /* shmem buffer for i-atom LJ combination rule parameters */
    float2 *ljcpib = (float2 *)cjs_end;
#endif

    nb_sci      = pl_sci[bidx];         /* my i super-cluster's index = current bidx */
    sci         = nb_sci.sci;           /* super-cluster */
    cij4_start  = nb_sci.cj4_ind_start; /* first ...*/
    cij4_end    = nb_sci.cj4_ind_end;   /* and last index of j clusters */

    if (tidxz == 0)
    {
        /* Pre-load i-atom x and q into shared memory */
        ci = sci * c_numClPerSupercl + tidxj;
        ai = ci * c_clSize + tidxi;

        xqbuf    = xq[ai] + shift_vec[nb_sci.shift];
        xqbuf.w *= nbparam.epsfac;
        xqib[tidxj * c_clSize + tidxi] = xqbuf;

#ifndef LJ_COMB
        /* Pre-load the i-atom types into shared memory */
        atib[tidxj * c_clSize + tidxi] = atom_types[ai];
#else
        /* Pre-load the LJ combination parameters into shared memory */
        ljcpib[tidxj * c_clSize + tidxi] = lj_comb[ai];
#endif
    }
    __syncthreads();

    for (i = 0; i < c_numClPerSupercl; i++)
    {
        fci_buf[i] = make_float3(0.0f);
    }

#ifdef LJ_EWALD
    /* TODO: we are trading registers with flops by keeping lje_coeff-s, try re-calculating it later */
    lje_coeff2   = nbparam.ewaldcoeff_lj*nbparam.ewaldcoeff_lj;
    lje_coeff6_6 = lje_coeff2*lje_coeff2*lje_coeff2*c_oneSixth;
#endif


#ifdef CALC_ENERGIES
    E_lj = 0.0f;
    E_el = 0.0f;

#ifdef EXCLUSION_FORCES /* Ewald or RF */
    if (nb_sci.shift == CENTRAL && pl_cj4[cij4_start].cj[0] == sci*c_numClPerSupercl)
    {
        /* we have the diagonal: add the charge and LJ self interaction energy term */
        for (i = 0; i < c_numClPerSupercl; i++)
        {
#if defined EL_EWALD_ANY || defined EL_RF || defined EL_CUTOFF
            qi    = xqib[i * c_clSize + tidxi].w;
            E_el += qi*qi;
#endif

#ifdef LJ_EWALD
            E_lj += tex1Dfetch<float>(nbparam.nbfp_texobj, atom_types[(sci*c_numClPerSupercl + i)*c_clSize + tidxi]*(ntypes + 1)*2);
#endif
        }

        /* divide the self term(s) equally over the j-threads, then multiply with the coefficients. */
#ifdef LJ_EWALD
        E_lj /= c_clSize*NTHREAD_Z;
        E_lj *= 0.5f*c_oneSixth*lje_coeff6_6;
#endif

#if defined EL_EWALD_ANY || defined EL_RF || defined EL_CUTOFF
        /* Correct for epsfac^2 due to adding qi^2 */
        E_el /= nbparam.epsfac*c_clSize*NTHREAD_Z;
#if defined EL_RF || defined EL_CUTOFF
        E_el *= -0.5f*c_rf;
#else
        E_el *= -beta*M_FLOAT_1_SQRTPI; /* last factor 1/sqrt(pi) */
#endif
#endif                                  /* EL_EWALD_ANY || defined EL_RF || defined EL_CUTOFF */
    }
#endif                                  /* EXCLUSION_FORCES */

#endif                                  /* CALC_ENERGIES */

    /* loop over the j clusters = seen by any of the atoms in the current super-cluster */
    for (j4 = cij4_start + tidxz; j4 < cij4_end; j4 += NTHREAD_Z)
    {
        wexcl_idx   = pl_cj4[j4].imei[widx].excl_ind;
        imask       = pl_cj4[j4].imei[widx].imask;
        wexcl       = excl[wexcl_idx].pair[(tidx) & (warp_size - 1)];

#ifndef PRUNE_NBL
        if (imask)
#endif
        {
            /* Pre-load cj into shared memory on both warps separately */
            if ((tidxj == 0 || tidxj == 4) && tidxi < c_nbnxnGpuJgroupSize)
            {
                cjs[tidxi + tidxj * c_nbnxnGpuJgroupSize/c_splitClSize] = pl_cj4[j4].cj[tidxi];
            }

            /* Unrolling this loop
               - with pruning leads to register spilling;
               - on Kepler and later it is much slower;
               Tested with up to nvcc 7.5 */
            for (jm = 0; jm < c_nbnxnGpuJgroupSize; jm++)
            {
                if (imask & (superClInteractionMask << (jm * c_numClPerSupercl)))
                {
                    mask_ji = (1U << (jm * c_numClPerSupercl));

                    cj      = cjs[jm + (tidxj & 4) * c_nbnxnGpuJgroupSize/c_splitClSize];
                    aj      = cj * c_clSize + tidxj;

                    /* load j atom data */
                    xqbuf   = xq[aj];
                    xj      = make_float3(xqbuf.x, xqbuf.y, xqbuf.z);
                    qj_f    = xqbuf.w;
#ifndef LJ_COMB
                    typej   = atom_types[aj];
#else
                    ljcp_j  = lj_comb[aj];
#endif

                    fcj_buf = make_float3(0.0f);

#if !defined PRUNE_NBL
#pragma unroll 8
#endif
                    for (i = 0; i < c_numClPerSupercl; i++)
                    {
                        if (imask & mask_ji)
                        {
                            ci      = sci * c_numClPerSupercl + i; /* i cluster index */

                            /* all threads load an atom from i cluster ci into shmem! */
                            xqbuf   = xqib[i * c_clSize + tidxi];
                            xi      = make_float3(xqbuf.x, xqbuf.y, xqbuf.z);

                            /* distance between i and j atoms */
                            rv      = xi - xj;
                            r2      = norm2(rv);

#ifdef PRUNE_NBL
                            /* If _none_ of the atoms pairs are in cutoff range,
                               the bit corresponding to the current
                               cluster-pair in imask gets set to 0. */
                            if (!__any(r2 < rlist_sq))
                            {
                                imask &= ~mask_ji;
                            }
#endif

                            int_bit = (wexcl & mask_ji) ? 1.0f : 0.0f;

                            /* cutoff & exclusion check */
#ifdef EXCLUSION_FORCES
                            if (r2 < rcoulomb_sq *
                                (nb_sci.shift != CENTRAL || ci != cj || tidxj > tidxi))
#else
                            if (r2 < rcoulomb_sq * int_bit)
#endif
                            {
                                /* load the rest of the i-atom parameters */
                                qi      = xqbuf.w;

#ifndef LJ_COMB
                                /* LJ 6*C6 and 12*C12 */
                                typei   = atib[i * c_clSize + tidxi];
                                c6      = tex1Dfetch<float>(nbparam.nbfp_texobj, 2 * (ntypes * typei + typej));
                                c12     = tex1Dfetch<float>(nbparam.nbfp_texobj, 2 * (ntypes * typei + typej) + 1);
#else
                                ljcp_i  = ljcpib[i * c_clSize + tidxi];
#ifdef LJ_COMB_GEOM
                                c6      = ljcp_i.x * ljcp_j.x;
                                c12     = ljcp_i.y * ljcp_j.y;
#else
                                /* LJ 2^(1/6)*sigma and 12*epsilon */
                                sigma   = ljcp_i.x + ljcp_j.x;
                                epsilon = ljcp_i.y * ljcp_j.y;
#if defined CALC_ENERGIES || defined LJ_FORCE_SWITCH || defined LJ_POT_SWITCH
                                convert_sigma_epsilon_to_c6_c12(sigma, epsilon, &c6, &c12);
#endif
#endif                          /* LJ_COMB_GEOM */
#endif                          /* LJ_COMB */

                                // Ensure distance do not become so small that r^-12 overflows
                                r2      = max(r2, NBNXN_MIN_RSQ);

                                inv_r   = rsqrt(r2);
                                inv_r2  = inv_r * inv_r;
#if !defined LJ_COMB_LB || defined CALC_ENERGIES
                                inv_r6  = inv_r2 * inv_r2 * inv_r2;
#ifdef EXCLUSION_FORCES
                                /* We could mask inv_r2, but with Ewald
                                 * masking both inv_r6 and F_invr is faster */
                                inv_r6  *= int_bit;
#endif                          /* EXCLUSION_FORCES */

                                F_invr  = inv_r6 * (c12 * inv_r6 - c6) * inv_r2;
#if defined CALC_ENERGIES || defined LJ_POT_SWITCH
                                E_lj_p  = int_bit * (c12 * (inv_r6 * inv_r6 + nbparam.repulsion_shift.cpot)*c_oneTwelveth -
                                                     c6 * (inv_r6 + nbparam.dispersion_shift.cpot)*c_oneSixth);
#endif
#else                           /* !LJ_COMB_LB || CALC_ENERGIES */
                                float sig_r  = sigma*inv_r;
                                float sig_r2 = sig_r*sig_r;
                                float sig_r6 = sig_r2*sig_r2*sig_r2;
#ifdef EXCLUSION_FORCES
                                sig_r6 *= int_bit;
#endif                          /* EXCLUSION_FORCES */

                                F_invr  = epsilon * sig_r6 * (sig_r6 - 1.0f) * inv_r2;
#endif                          /* !LJ_COMB_LB || CALC_ENERGIES */

#ifdef LJ_FORCE_SWITCH
#ifdef CALC_ENERGIES
                                calculate_force_switch_F_E(nbparam, c6, c12, inv_r, r2, &F_invr, &E_lj_p);
#else
                                calculate_force_switch_F(nbparam, c6, c12, inv_r, r2, &F_invr);
#endif /* CALC_ENERGIES */
#endif /* LJ_FORCE_SWITCH */


#ifdef LJ_EWALD
#ifdef LJ_EWALD_COMB_GEOM
#ifdef CALC_ENERGIES
                                calculate_lj_ewald_comb_geom_F_E(nbparam, typei, typej, r2, inv_r2, lje_coeff2, lje_coeff6_6, int_bit, &F_invr, &E_lj_p);
#else
                                calculate_lj_ewald_comb_geom_F(nbparam, typei, typej, r2, inv_r2, lje_coeff2, lje_coeff6_6, &F_invr);
#endif                          /* CALC_ENERGIES */
#elif defined LJ_EWALD_COMB_LB
                                calculate_lj_ewald_comb_LB_F_E(nbparam, typei, typej, r2, inv_r2, lje_coeff2, lje_coeff6_6,
#ifdef CALC_ENERGIES
                                                               int_bit, &F_invr, &E_lj_p
#else
                                                               0, &F_invr, NULL
#endif /* CALC_ENERGIES */
                                                               );
#endif /* LJ_EWALD_COMB_GEOM */
#endif /* LJ_EWALD */

#ifdef VDW_CUTOFF_CHECK
                                /* Separate VDW cut-off check to enable twin-range cut-offs
                                 * (rvdw < rcoulomb <= rlist)
                                 */
                                vdw_in_range  = (r2 < rvdw_sq) ? 1.0f : 0.0f;
                                F_invr       *= vdw_in_range;
#ifdef CALC_ENERGIES
                                E_lj_p       *= vdw_in_range;
#endif
#endif                          /* VDW_CUTOFF_CHECK */

#ifdef LJ_POT_SWITCH
#ifdef CALC_ENERGIES
                                calculate_potential_switch_F_E(nbparam, c6, c12, inv_r, r2, &F_invr, &E_lj_p);
#else
                                calculate_potential_switch_F(nbparam, c6, c12, inv_r, r2, &F_invr, &E_lj_p);
#endif /* CALC_ENERGIES */
#endif /* LJ_POT_SWITCH */

#ifdef CALC_ENERGIES
                                E_lj    += E_lj_p;
#endif


#ifdef EL_CUTOFF
#ifdef EXCLUSION_FORCES
                                F_invr  += qi * qj_f * int_bit * inv_r2 * inv_r;
#else
                                F_invr  += qi * qj_f * inv_r2 * inv_r;
#endif
#endif
#ifdef EL_RF
                                F_invr  += qi * qj_f * (int_bit*inv_r2 * inv_r - two_k_rf);
#endif
#if defined EL_EWALD_ANA
                                F_invr  += qi * qj_f * (int_bit*inv_r2*inv_r + pmecorrF(beta2*r2)*beta3);
#elif defined EL_EWALD_TAB
                                F_invr  += qi * qj_f * (int_bit*inv_r2 -
                                                        interpolate_coulomb_force_r(nbparam.coulomb_tab_texobj, r2 * inv_r, coulomb_tab_scale)) * inv_r;
#endif                          /* EL_EWALD_ANA/TAB */

#ifdef CALC_ENERGIES
#ifdef EL_CUTOFF
                                E_el    += qi * qj_f * (int_bit*inv_r - c_rf);
#endif
#ifdef EL_RF
                                E_el    += qi * qj_f * (int_bit*inv_r + 0.5f * two_k_rf * r2 - c_rf);
#endif
#ifdef EL_EWALD_ANY
                                /* 1.0f - erff is faster than erfcf */
                                E_el    += qi * qj_f * (inv_r * (int_bit - erff(r2 * inv_r * beta)) - int_bit * ewald_shift);
#endif                          /* EL_EWALD_ANY */
#endif
                                f_ij    = rv * F_invr;

                                /* accumulate j forces in registers */
                                fcj_buf -= f_ij;

                                /* accumulate i forces in registers */
                                fci_buf[i] += f_ij;
                            }
                        }

                        /* shift the mask bit by 1 */
                        mask_ji += mask_ji;
                    }

                    /* reduce j forces */
                    reduce_force_j_warp_shfl(fcj_buf, f, tidxi, aj);
                }
            }
#ifdef PRUNE_NBL
            /* Update the imask with the new one which does not contain the
               out of range clusters anymore. */
            pl_cj4[j4].imei[widx].imask = imask;
#endif
        }
    }

    /* skip central shifts when summing shift forces */
    if (nb_sci.shift == CENTRAL)
    {
        bCalcFshift = false;
    }

    float fshift_buf = 0.0f;

    /* reduce i forces */
    for (i = 0; i < c_numClPerSupercl; i++)
    {
        ai  = (sci * c_numClPerSupercl + i) * c_clSize + tidxi;
        reduce_force_i_warp_shfl(fci_buf[i], f,
                                 &fshift_buf, bCalcFshift,
                                 tidxj, ai);
    }

    /* add up local shift forces into global mem, tidxj indexes x,y,z */
    if (bCalcFshift && (tidxj & 3) < 3)
    {
        atomicAdd(&(atdat.fshift[nb_sci.shift].x) + (tidxj & 3), fshift_buf);
    }

#ifdef CALC_ENERGIES
    /* reduce the energies over warps and store into global memory */
    reduce_energy_warp_shfl(E_lj, E_el, e_lj, e_el, tidx);
#endif
}
#endif /* FUNCTION_DECLARATION_ONLY */

#undef NTHREAD_Z
#undef MIN_BLOCKS_PER_MP
#undef THREADS_PER_BLOCK

#undef EL_EWALD_ANY
#undef EXCLUSION_FORCES
#undef LJ_EWALD

#undef LJ_COMB<|MERGE_RESOLUTION|>--- conflicted
+++ resolved
@@ -90,14 +90,10 @@
     Each thread calculates an i force-component taking one pair of i-j atoms.
  */
 
-<<<<<<< HEAD
 /**@{*/
 /*! \brief Compute capability dependent definition of kernel launch configuration parameters.
  *
  * NTHREAD_Z controls the number of j-clusters processed concurrently on NTHREAD_Z
- * warp-pairs per block.
-=======
-/* NTHREAD_Z controls the number of j-clusters processed concurrently on NTHREAD_Z
  * warp-pairs per block.
  *
  * - On CC 2.0-3.5, 5.0, and 5.2, NTHREAD_Z == 1, translating to 64 th/block with 16
@@ -113,43 +109,21 @@
  * shuffle-based reduction, hence CC >= 3.0.
  */
 
-/* Kernel launch bounds as function of NTHREAD_Z.
- * - CC 3.0/3.5/5.x, >=6.1: NTHREAD_Z=1, (64, 16) bounds
- * - CC 3.7, 6.0:           NTHREAD_Z=2, (128, 16) bounds
->>>>>>> cc4214a2
- *
- * - On CC 2.0-3.5, 5.0, and 5.2, NTHREAD_Z == 1, translating to 64 th/block with 16
- * blocks/multiproc, is the fastest even though this setup gives low occupancy.
- * NTHREAD_Z > 1 results in excessive register spilling unless the minimum blocks
- * per multiprocessor is reduced proportionally to get the original number of max
- * threads in flight (and slightly lower performance).
- * - On CC 3.7 there are enough registers to double the number of threads; using
- * NTHREADS_Z == 2 is fastest with 16 blocks (TODO: test with RF and other kernels
- * with low-register use).
- *
- * Note that the current kernel implementation only supports NTHREAD_Z > 1 with
- * shuffle-based reduction, hence CC >= 3.0.
- */
-
 /* Kernel launch bounds for different compute capabilities. The value of NTHREAD_Z
  * determines the number of threads per block and it is chosen such that
  * 16 blocks/multiprocessor can be kept in flight.
- * - CC 2.x, 3.0, 3.5, 5.x: NTHREAD_Z=1, (64, 16) bounds
- * - CC 3.7:                NTHREAD_Z=2, (128, 16) bounds
+ * - CC 3.0/3.5/5.x, >=6.1: NTHREAD_Z=1, (64, 16) bounds
+ * - CC 3.7, 6.0:           NTHREAD_Z=2, (128, 16) bounds
+ *
+ * Note: convenience macros, need to be undef-ed at the end of the file.
  */
-<<<<<<< HEAD
-#if GMX_PTX_ARCH == 370
+#if GMX_PTX_ARCH == 370 || GMX_PTX_ARCH == 600
     #define NTHREAD_Z           (2)
     #define MIN_BLOCKS_PER_MP   (16)
-=======
-#if __CUDA_ARCH__ == 370 || __CUDA_ARCH__ == 600
-#define NTHREAD_Z           (2)
-#define MIN_BLOCKS_PER_MP   (16)
->>>>>>> cc4214a2
 #else
     #define NTHREAD_Z           (1)
     #define MIN_BLOCKS_PER_MP   (16)
-#endif /* GMX_PTX_ARCH == 370 */
+#endif /* GMX_PTX_ARCH == 370 || GMX_PTX_ARCH == 600 */
 #define THREADS_PER_BLOCK   (c_clSize*c_clSize*NTHREAD_Z)
 
 #if GMX_PTX_ARCH >= 350
