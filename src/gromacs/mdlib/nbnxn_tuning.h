--- conflicted
+++ resolved
@@ -73,19 +73,12 @@
  * \param[in]     useOrEmulateGpuForNonbondeds  Tells if we are using a GPU for non-bondeds
  * \param[in]     cpuinfo  Information about the CPU(s)
  */
-<<<<<<< HEAD
-void increase_nstlist(FILE *fp, t_commrec *cr,
-                      t_inputrec *ir, int nstlist_cmdline,
-                      const gmx_mtop_t *mtop, const matrix box,
-                      bool makeGpuPairList, const gmx::CpuInfo &cpuinfo);
-=======
 void increaseNstlist(FILE *fplog, t_commrec *cr,
                      t_inputrec *ir, int nstlistOnCmdline,
                      const gmx_mtop_t *mtop,
                      const matrix box,
                      bool useOrEmulateGpuForNonbondeds,
                      const gmx::CpuInfo &cpuinfo);
->>>>>>> d42a815e
 
 /*! \brief Set up the dynamic pairlist pruning
  *
