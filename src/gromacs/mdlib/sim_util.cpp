/*
 * This file is part of the GROMACS molecular simulation package.
 *
 * Copyright (c) 1991-2000, University of Groningen, The Netherlands.
 * Copyright (c) 2001-2004, The GROMACS development team.
 * Copyright (c) 2013,2014,2015,2016,2017, by the GROMACS development team, led by
 * Mark Abraham, David van der Spoel, Berk Hess, and Erik Lindahl,
 * and including many others, as listed in the AUTHORS file in the
 * top-level source directory and at http://www.gromacs.org.
 *
 * GROMACS is free software; you can redistribute it and/or
 * modify it under the terms of the GNU Lesser General Public License
 * as published by the Free Software Foundation; either version 2.1
 * of the License, or (at your option) any later version.
 *
 * GROMACS is distributed in the hope that it will be useful,
 * but WITHOUT ANY WARRANTY; without even the implied warranty of
 * MERCHANTABILITY or FITNESS FOR A PARTICULAR PURPOSE.  See the GNU
 * Lesser General Public License for more details.
 *
 * You should have received a copy of the GNU Lesser General Public
 * License along with GROMACS; if not, see
 * http://www.gnu.org/licenses, or write to the Free Software Foundation,
 * Inc., 51 Franklin Street, Fifth Floor, Boston, MA  02110-1301  USA.
 *
 * If you want to redistribute modifications to GROMACS, please
 * consider that scientific software is very special. Version
 * control is crucial - bugs must be traceable. We will be happy to
 * consider code for inclusion in the official distribution, but
 * derived work must not be called official GROMACS. Details are found
 * in the README & COPYING files - if they are missing, get the
 * official version at http://www.gromacs.org.
 *
 * To help us fund GROMACS development, we humbly ask that you cite
 * the research papers on the package. Check out http://www.gromacs.org.
 */
#include "gmxpre.h"

#include "sim_util.h"

#include "config.h"

#include <assert.h>
#include <math.h>
#include <stdio.h>
#include <string.h>

#include <cstdint>

#include <array>

#include "gromacs/domdec/domdec.h"
#include "gromacs/domdec/domdec_struct.h"
#include "gromacs/essentialdynamics/edsam.h"
#include "gromacs/ewald/pme.h"
#include "gromacs/gmxlib/chargegroup.h"
#include "gromacs/gmxlib/network.h"
#include "gromacs/gmxlib/nrnb.h"
#include "gromacs/gmxlib/nonbonded/nb_free_energy.h"
#include "gromacs/gmxlib/nonbonded/nb_kernel.h"
#include "gromacs/gmxlib/nonbonded/nonbonded.h"
#include "gromacs/imd/imd.h"
#include "gromacs/listed-forces/bonded.h"
#include "gromacs/listed-forces/disre.h"
#include "gromacs/listed-forces/orires.h"
#include "gromacs/math/functions.h"
#include "gromacs/math/units.h"
#include "gromacs/math/vec.h"
#include "gromacs/math/vecdump.h"
#include "gromacs/mdlib/calcmu.h"
#include "gromacs/mdlib/constr.h"
#include "gromacs/mdlib/force.h"
#include "gromacs/mdlib/forcerec.h"
#include "gromacs/mdlib/genborn.h"
#include "gromacs/mdlib/gmx_omp_nthreads.h"
#include "gromacs/mdlib/mdrun.h"
#include "gromacs/mdlib/nb_verlet.h"
#include "gromacs/mdlib/nbnxn_atomdata.h"
#include "gromacs/mdlib/nbnxn_gpu_data_mgmt.h"
#include "gromacs/mdlib/nbnxn_grid.h"
#include "gromacs/mdlib/nbnxn_search.h"
#include "gromacs/mdlib/qmmm.h"
#include "gromacs/mdlib/update.h"
#include "gromacs/mdlib/nbnxn_kernels/nbnxn_kernel_gpu_ref.h"
#include "gromacs/mdlib/nbnxn_kernels/nbnxn_kernel_ref.h"
#include "gromacs/mdlib/nbnxn_kernels/simd_2xnn/nbnxn_kernel_simd_2xnn.h"
#include "gromacs/mdlib/nbnxn_kernels/simd_4xn/nbnxn_kernel_simd_4xn.h"
#include "gromacs/mdtypes/commrec.h"
#include "gromacs/mdtypes/iforceprovider.h"
#include "gromacs/mdtypes/inputrec.h"
#include "gromacs/mdtypes/md_enums.h"
#include "gromacs/mdtypes/state.h"
#include "gromacs/pbcutil/ishift.h"
#include "gromacs/pbcutil/mshift.h"
#include "gromacs/pbcutil/pbc.h"
#include "gromacs/pulling/pull.h"
#include "gromacs/pulling/pull_rotation.h"
#include "gromacs/timing/cyclecounter.h"
#include "gromacs/timing/gpu_timing.h"
#include "gromacs/timing/wallcycle.h"
#include "gromacs/timing/wallcyclereporting.h"
#include "gromacs/timing/walltime_accounting.h"
#include "gromacs/utility/arrayref.h"
#include "gromacs/utility/basedefinitions.h"
#include "gromacs/utility/cstringutil.h"
#include "gromacs/utility/exceptions.h"
#include "gromacs/utility/fatalerror.h"
#include "gromacs/utility/gmxassert.h"
#include "gromacs/utility/gmxmpi.h"
#include "gromacs/utility/logger.h"
#include "gromacs/utility/pleasecite.h"
#include "gromacs/utility/smalloc.h"
#include "gromacs/utility/sysinfo.h"

#include "nbnxn_gpu.h"

void print_time(FILE                     *out,
                gmx_walltime_accounting_t walltime_accounting,
                gmx_int64_t               step,
                t_inputrec               *ir,
                t_commrec gmx_unused     *cr)
{
    time_t finish;
    char   timebuf[STRLEN];
    double dt, elapsed_seconds, time_per_step;
    char   buf[48];

#if !GMX_THREAD_MPI
    if (!PAR(cr))
#endif
    {
        fprintf(out, "\r");
    }
    fprintf(out, "step %s", gmx_step_str(step, buf));
    fflush(out);

    if ((step >= ir->nstlist))
    {
        double seconds_since_epoch = gmx_gettime();
        elapsed_seconds = seconds_since_epoch - walltime_accounting_get_start_time_stamp(walltime_accounting);
        time_per_step   = elapsed_seconds/(step - ir->init_step + 1);
        dt              = (ir->nsteps + ir->init_step - step) * time_per_step;

        if (ir->nsteps >= 0)
        {
            if (dt >= 300)
            {
                finish = (time_t) (seconds_since_epoch + dt);
                gmx_ctime_r(&finish, timebuf, STRLEN);
                sprintf(buf, "%s", timebuf);
                buf[strlen(buf)-1] = '\0';
                fprintf(out, ", will finish %s", buf);
            }
            else
            {
                fprintf(out, ", remaining wall clock time: %5d s          ", (int)dt);
            }
        }
        else
        {
            fprintf(out, " performance: %.1f ns/day    ",
                    ir->delta_t/1000*24*60*60/time_per_step);
        }
    }
#if !GMX_THREAD_MPI
    if (PAR(cr))
    {
        fprintf(out, "\n");
    }
#endif

    fflush(out);
}

void print_date_and_time(FILE *fplog, int nodeid, const char *title,
                         double the_time)
{
    char   time_string[STRLEN];

    if (!fplog)
    {
        return;
    }

    {
        int    i;
        char   timebuf[STRLEN];
        time_t temp_time = (time_t) the_time;

        gmx_ctime_r(&temp_time, timebuf, STRLEN);
        for (i = 0; timebuf[i] >= ' '; i++)
        {
            time_string[i] = timebuf[i];
        }
        time_string[i] = '\0';
    }

    fprintf(fplog, "%s on rank %d %s\n", title, nodeid, time_string);
}

void print_start(FILE *fplog, t_commrec *cr,
                 gmx_walltime_accounting_t walltime_accounting,
                 const char *name)
{
    char buf[STRLEN];

    sprintf(buf, "Started %s", name);
    print_date_and_time(fplog, cr->nodeid, buf,
                        walltime_accounting_get_start_time_stamp(walltime_accounting));
}

static void sum_forces(rvec f[], const PaddedRVecVector *forceToAdd)
{
    /* TODO: remove this - 1 when padding is properly implemented */
    int         end  = forceToAdd->size() - 1;
    const rvec *fAdd = as_rvec_array(forceToAdd->data());

    // cppcheck-suppress unreadVariable
    int gmx_unused nt = gmx_omp_nthreads_get(emntDefault);
#pragma omp parallel for num_threads(nt) schedule(static)
    for (int i = 0; i < end; i++)
    {
        rvec_inc(f[i], fAdd[i]);
    }
}

static void calc_virial(int start, int homenr, rvec x[], rvec f[],
                        tensor vir_part, t_graph *graph, matrix box,
                        t_nrnb *nrnb, const t_forcerec *fr, int ePBC)
{
    int    i;

    /* The short-range virial from surrounding boxes */
    clear_mat(vir_part);
    calc_vir(SHIFTS, fr->shift_vec, fr->fshift, vir_part, ePBC == epbcSCREW, box);
    inc_nrnb(nrnb, eNR_VIRIAL, SHIFTS);

    /* Calculate partial virial, for local atoms only, based on short range.
     * Total virial is computed in global_stat, called from do_md
     */
    f_calc_vir(start, start+homenr, x, f, vir_part, graph, box);
    inc_nrnb(nrnb, eNR_VIRIAL, homenr);

    /* Add position restraint contribution */
    for (i = 0; i < DIM; i++)
    {
        vir_part[i][i] += fr->vir_diag_posres[i];
    }

    /* Add wall contribution */
    for (i = 0; i < DIM; i++)
    {
        vir_part[i][ZZ] += fr->vir_wall_z[i];
    }

    if (debug)
    {
        pr_rvecs(debug, 0, "vir_part", vir_part, DIM);
    }
}

static void pull_potential_wrapper(t_commrec *cr,
                                   t_inputrec *ir,
                                   matrix box, rvec x[],
                                   rvec f[],
                                   tensor vir_force,
                                   t_mdatoms *mdatoms,
                                   gmx_enerdata_t *enerd,
                                   real *lambda,
                                   double t,
                                   gmx_wallcycle_t wcycle)
{
    t_pbc  pbc;
    real   dvdl;

    /* Calculate the center of mass forces, this requires communication,
     * which is why pull_potential is called close to other communication.
     * The virial contribution is calculated directly,
     * which is why we call pull_potential after calc_virial.
     */
    wallcycle_start(wcycle, ewcPULLPOT);
    set_pbc(&pbc, ir->ePBC, box);
    dvdl                     = 0;
    enerd->term[F_COM_PULL] +=
        pull_potential(ir->pull_work, mdatoms, &pbc,
                       cr, t, lambda[efptRESTRAINT], x, f, vir_force, &dvdl);
    enerd->dvdl_lin[efptRESTRAINT] += dvdl;
    wallcycle_stop(wcycle, ewcPULLPOT);
}

static void pme_receive_force_ener(t_commrec      *cr,
                                   gmx_wallcycle_t wcycle,
                                   gmx_enerdata_t *enerd,
                                   t_forcerec     *fr)
{
    real   e_q, e_lj, dvdl_q, dvdl_lj;
    float  cycles_ppdpme, cycles_seppme;

    cycles_ppdpme = wallcycle_stop(wcycle, ewcPPDURINGPME);
    dd_cycles_add(cr->dd, cycles_ppdpme, ddCyclPPduringPME);

    /* In case of node-splitting, the PP nodes receive the long-range
     * forces, virial and energy from the PME nodes here.
     */
    wallcycle_start(wcycle, ewcPP_PMEWAITRECVF);
    dvdl_q  = 0;
    dvdl_lj = 0;
    gmx_pme_receive_f(cr, as_rvec_array(fr->f_novirsum->data()), fr->vir_el_recip, &e_q,
                      fr->vir_lj_recip, &e_lj, &dvdl_q, &dvdl_lj,
                      &cycles_seppme);
    enerd->term[F_COUL_RECIP] += e_q;
    enerd->term[F_LJ_RECIP]   += e_lj;
    enerd->dvdl_lin[efptCOUL] += dvdl_q;
    enerd->dvdl_lin[efptVDW]  += dvdl_lj;

    if (wcycle)
    {
        dd_cycles_add(cr->dd, cycles_seppme, ddCyclPME);
    }
    wallcycle_stop(wcycle, ewcPP_PMEWAITRECVF);
}

static void print_large_forces(FILE *fp, t_mdatoms *md, t_commrec *cr,
                               gmx_int64_t step, real forceTolerance,
                               const rvec *x, const rvec *f)
{
    real           force2Tolerance = gmx::square(forceTolerance);
    std::uintmax_t numNonFinite    = 0;
    for (int i = 0; i < md->homenr; i++)
    {
        real force2    = norm2(f[i]);
        bool nonFinite = !std::isfinite(force2);
        if (force2 >= force2Tolerance || nonFinite)
        {
            fprintf(fp, "step %" GMX_PRId64 " atom %6d  x %8.3f %8.3f %8.3f  force %12.5e\n",
                    step,
                    ddglatnr(cr->dd, i), x[i][XX], x[i][YY], x[i][ZZ], std::sqrt(force2));
        }
        if (nonFinite)
        {
            numNonFinite++;
        }
    }
    if (numNonFinite > 0)
    {
        /* Note that with MPI this fatal call on one rank might interrupt
         * the printing on other ranks. But we can only avoid that with
         * an expensive MPI barrier that we would need at each step.
         */
        gmx_fatal(FARGS, "At step %" GMX_PRId64 " detected non-finite forces on %ju atoms", step, numNonFinite);
    }
}

static void post_process_forces(t_commrec *cr,
                                gmx_int64_t step,
                                t_nrnb *nrnb, gmx_wallcycle_t wcycle,
                                gmx_localtop_t *top,
                                matrix box, rvec x[],
                                rvec f[],
                                tensor vir_force,
                                t_mdatoms *mdatoms,
                                t_graph *graph,
                                t_forcerec *fr, gmx_vsite_t *vsite,
                                int flags)
{
    if (fr->bF_NoVirSum)
    {
        if (vsite)
        {
            /* Spread the mesh force on virtual sites to the other particles...
             * This is parallellized. MPI communication is performed
             * if the constructing atoms aren't local.
             */
            wallcycle_start(wcycle, ewcVSITESPREAD);
            spread_vsite_f(vsite, x, as_rvec_array(fr->f_novirsum->data()), nullptr,
                           (flags & GMX_FORCE_VIRIAL), fr->vir_el_recip,
                           nrnb,
                           &top->idef, fr->ePBC, fr->bMolPBC, graph, box, cr);
            wallcycle_stop(wcycle, ewcVSITESPREAD);
        }
        if (flags & GMX_FORCE_VIRIAL)
        {
            /* Now add the forces, this is local */
            sum_forces(f, fr->f_novirsum);

            if (EEL_FULL(fr->eeltype))
            {
                /* Add the mesh contribution to the virial */
                m_add(vir_force, fr->vir_el_recip, vir_force);
            }
            if (EVDW_PME(fr->vdwtype))
            {
                /* Add the mesh contribution to the virial */
                m_add(vir_force, fr->vir_lj_recip, vir_force);
            }
            if (debug)
            {
                pr_rvecs(debug, 0, "vir_force", vir_force, DIM);
            }
        }
    }

    if (fr->print_force >= 0)
    {
        print_large_forces(stderr, mdatoms, cr, step, fr->print_force, x, f);
    }
}

static void do_nb_verlet(t_forcerec *fr,
                         interaction_const_t *ic,
                         gmx_enerdata_t *enerd,
                         int flags, int ilocality,
                         int clearF,
                         t_nrnb *nrnb,
                         gmx_wallcycle_t wcycle)
{
    int                        enr_nbnxn_kernel_ljc, enr_nbnxn_kernel_lj;
    nonbonded_verlet_group_t  *nbvg;
    gmx_bool                   bUsingGpuKernels;

    if (!(flags & GMX_FORCE_NONBONDED))
    {
        /* skip non-bonded calculation */
        return;
    }

    nbvg = &fr->nbv->grp[ilocality];

    /* GPU kernel launch overhead is already timed separately */
    if (fr->cutoff_scheme != ecutsVERLET)
    {
        gmx_incons("Invalid cut-off scheme passed!");
    }

    bUsingGpuKernels = (nbvg->kernel_type == nbnxnk8x8x8_GPU);

    if (!bUsingGpuKernels)
    {
        wallcycle_sub_start(wcycle, ewcsNONBONDED);
    }
    switch (nbvg->kernel_type)
    {
        case nbnxnk4x4_PlainC:
            nbnxn_kernel_ref(&nbvg->nbl_lists,
                             nbvg->nbat, ic,
                             fr->shift_vec,
                             flags,
                             clearF,
                             fr->fshift[0],
                             enerd->grpp.ener[egCOULSR],
                             fr->bBHAM ?
                             enerd->grpp.ener[egBHAMSR] :
                             enerd->grpp.ener[egLJSR]);
            break;

        case nbnxnk4xN_SIMD_4xN:
            nbnxn_kernel_simd_4xn(&nbvg->nbl_lists,
                                  nbvg->nbat, ic,
                                  nbvg->ewald_excl,
                                  fr->shift_vec,
                                  flags,
                                  clearF,
                                  fr->fshift[0],
                                  enerd->grpp.ener[egCOULSR],
                                  fr->bBHAM ?
                                  enerd->grpp.ener[egBHAMSR] :
                                  enerd->grpp.ener[egLJSR]);
            break;
        case nbnxnk4xN_SIMD_2xNN:
            nbnxn_kernel_simd_2xnn(&nbvg->nbl_lists,
                                   nbvg->nbat, ic,
                                   nbvg->ewald_excl,
                                   fr->shift_vec,
                                   flags,
                                   clearF,
                                   fr->fshift[0],
                                   enerd->grpp.ener[egCOULSR],
                                   fr->bBHAM ?
                                   enerd->grpp.ener[egBHAMSR] :
                                   enerd->grpp.ener[egLJSR]);
            break;

        case nbnxnk8x8x8_GPU:
            nbnxn_gpu_launch_kernel(fr->nbv->gpu_nbv, nbvg->nbat, flags, ilocality);
            break;

        case nbnxnk8x8x8_PlainC:
            nbnxn_kernel_gpu_ref(nbvg->nbl_lists.nbl[0],
                                 nbvg->nbat, ic,
                                 fr->shift_vec,
                                 flags,
                                 clearF,
                                 nbvg->nbat->out[0].f,
                                 fr->fshift[0],
                                 enerd->grpp.ener[egCOULSR],
                                 fr->bBHAM ?
                                 enerd->grpp.ener[egBHAMSR] :
                                 enerd->grpp.ener[egLJSR]);
            break;

        default:
            gmx_incons("Invalid nonbonded kernel type passed!");

    }
    if (!bUsingGpuKernels)
    {
        wallcycle_sub_stop(wcycle, ewcsNONBONDED);
    }

    if (EEL_RF(ic->eeltype) || ic->eeltype == eelCUT)
    {
        enr_nbnxn_kernel_ljc = eNR_NBNXN_LJ_RF;
    }
    else if ((!bUsingGpuKernels && nbvg->ewald_excl == ewaldexclAnalytical) ||
             (bUsingGpuKernels && nbnxn_gpu_is_kernel_ewald_analytical(fr->nbv->gpu_nbv)))
    {
        enr_nbnxn_kernel_ljc = eNR_NBNXN_LJ_EWALD;
    }
    else
    {
        enr_nbnxn_kernel_ljc = eNR_NBNXN_LJ_TAB;
    }
    enr_nbnxn_kernel_lj = eNR_NBNXN_LJ;
    if (flags & GMX_FORCE_ENERGY)
    {
        /* In eNR_??? the nbnxn F+E kernels are always the F kernel + 1 */
        enr_nbnxn_kernel_ljc += 1;
        enr_nbnxn_kernel_lj  += 1;
    }

    inc_nrnb(nrnb, enr_nbnxn_kernel_ljc,
             nbvg->nbl_lists.natpair_ljq);
    inc_nrnb(nrnb, enr_nbnxn_kernel_lj,
             nbvg->nbl_lists.natpair_lj);
    /* The Coulomb-only kernels are offset -eNR_NBNXN_LJ_RF+eNR_NBNXN_RF */
    inc_nrnb(nrnb, enr_nbnxn_kernel_ljc-eNR_NBNXN_LJ_RF+eNR_NBNXN_RF,
             nbvg->nbl_lists.natpair_q);

    if (ic->vdw_modifier == eintmodFORCESWITCH)
    {
        /* We add up the switch cost separately */
        inc_nrnb(nrnb, eNR_NBNXN_ADD_LJ_FSW+((flags & GMX_FORCE_ENERGY) ? 1 : 0),
                 nbvg->nbl_lists.natpair_ljq + nbvg->nbl_lists.natpair_lj);
    }
    if (ic->vdw_modifier == eintmodPOTSWITCH)
    {
        /* We add up the switch cost separately */
        inc_nrnb(nrnb, eNR_NBNXN_ADD_LJ_PSW+((flags & GMX_FORCE_ENERGY) ? 1 : 0),
                 nbvg->nbl_lists.natpair_ljq + nbvg->nbl_lists.natpair_lj);
    }
    if (ic->vdwtype == evdwPME)
    {
        /* We add up the LJ Ewald cost separately */
        inc_nrnb(nrnb, eNR_NBNXN_ADD_LJ_EWALD+((flags & GMX_FORCE_ENERGY) ? 1 : 0),
                 nbvg->nbl_lists.natpair_ljq + nbvg->nbl_lists.natpair_lj);
    }
}

static void do_nb_verlet_fep(nbnxn_pairlist_set_t *nbl_lists,
                             t_forcerec           *fr,
                             rvec                  x[],
                             rvec                  f[],
                             t_mdatoms            *mdatoms,
                             t_lambda             *fepvals,
                             real                 *lambda,
                             gmx_enerdata_t       *enerd,
                             int                   flags,
                             t_nrnb               *nrnb,
                             gmx_wallcycle_t       wcycle)
{
    int              donb_flags;
    nb_kernel_data_t kernel_data;
    real             lam_i[efptNR];
    real             dvdl_nb[efptNR];
    int              th;
    int              i, j;

    donb_flags = 0;
    /* Add short-range interactions */
    donb_flags |= GMX_NONBONDED_DO_SR;

    /* Currently all group scheme kernels always calculate (shift-)forces */
    if (flags & GMX_FORCE_FORCES)
    {
        donb_flags |= GMX_NONBONDED_DO_FORCE;
    }
    if (flags & GMX_FORCE_VIRIAL)
    {
        donb_flags |= GMX_NONBONDED_DO_SHIFTFORCE;
    }
    if (flags & GMX_FORCE_ENERGY)
    {
        donb_flags |= GMX_NONBONDED_DO_POTENTIAL;
    }

    kernel_data.flags  = donb_flags;
    kernel_data.lambda = lambda;
    kernel_data.dvdl   = dvdl_nb;

    kernel_data.energygrp_elec = enerd->grpp.ener[egCOULSR];
    kernel_data.energygrp_vdw  = enerd->grpp.ener[egLJSR];

    /* reset free energy components */
    for (i = 0; i < efptNR; i++)
    {
        dvdl_nb[i]  = 0;
    }

    assert(gmx_omp_nthreads_get(emntNonbonded) == nbl_lists->nnbl);

    wallcycle_sub_start(wcycle, ewcsNONBONDED);
#pragma omp parallel for schedule(static) num_threads(nbl_lists->nnbl)
    for (th = 0; th < nbl_lists->nnbl; th++)
    {
        try
        {
            gmx_nb_free_energy_kernel(nbl_lists->nbl_fep[th],
                                      x, f, fr, mdatoms, &kernel_data, nrnb);
        }
        GMX_CATCH_ALL_AND_EXIT_WITH_FATAL_ERROR;
    }

    if (fepvals->sc_alpha != 0)
    {
        enerd->dvdl_nonlin[efptVDW]  += dvdl_nb[efptVDW];
        enerd->dvdl_nonlin[efptCOUL] += dvdl_nb[efptCOUL];
    }
    else
    {
        enerd->dvdl_lin[efptVDW]  += dvdl_nb[efptVDW];
        enerd->dvdl_lin[efptCOUL] += dvdl_nb[efptCOUL];
    }

    /* If we do foreign lambda and we have soft-core interactions
     * we have to recalculate the (non-linear) energies contributions.
     */
    if (fepvals->n_lambda > 0 && (flags & GMX_FORCE_DHDL) && fepvals->sc_alpha != 0)
    {
        kernel_data.flags          = (donb_flags & ~(GMX_NONBONDED_DO_FORCE | GMX_NONBONDED_DO_SHIFTFORCE)) | GMX_NONBONDED_DO_FOREIGNLAMBDA;
        kernel_data.lambda         = lam_i;
        kernel_data.energygrp_elec = enerd->foreign_grpp.ener[egCOULSR];
        kernel_data.energygrp_vdw  = enerd->foreign_grpp.ener[egLJSR];
        /* Note that we add to kernel_data.dvdl, but ignore the result */

        for (i = 0; i < enerd->n_lambda; i++)
        {
            for (j = 0; j < efptNR; j++)
            {
                lam_i[j] = (i == 0 ? lambda[j] : fepvals->all_lambda[j][i-1]);
            }
            reset_foreign_enerdata(enerd);
#pragma omp parallel for schedule(static) num_threads(nbl_lists->nnbl)
            for (th = 0; th < nbl_lists->nnbl; th++)
            {
                try
                {
                    gmx_nb_free_energy_kernel(nbl_lists->nbl_fep[th],
                                              x, f, fr, mdatoms, &kernel_data, nrnb);
                }
                GMX_CATCH_ALL_AND_EXIT_WITH_FATAL_ERROR;
            }

            sum_epot(&(enerd->foreign_grpp), enerd->foreign_term);
            enerd->enerpart_lambda[i] += enerd->foreign_term[F_EPOT];
        }
    }

    wallcycle_sub_stop(wcycle, ewcsNONBONDED);
}

gmx_bool use_GPU(const nonbonded_verlet_t *nbv)
{
    return nbv != nullptr && nbv->bUseGPU;
}

static gmx_inline void clear_rvecs_omp(int n, rvec v[])
{
    int nth = gmx_omp_nthreads_get_simple_rvec_task(emntDefault, n);

    /* Note that we would like to avoid this conditional by putting it
     * into the omp pragma instead, but then we still take the full
     * omp parallel for overhead (at least with gcc5).
     */
    if (nth == 1)
    {
        for (int i = 0; i < n; i++)
        {
            clear_rvec(v[i]);
        }
    }
    else
    {
#pragma omp parallel for num_threads(nth) schedule(static)
        for (int i = 0; i < n; i++)
        {
            clear_rvec(v[i]);
        }
    }
}

/*! \brief  This routine checks if the potential energy is finite.
 *
 * Note that passing this check does not guarantee finite forces,
 * since those use slightly different arithmetics. But in most cases
 * there is just a narrow coordinate range where forces are not finite
 * and energies are finite.
 *
 * \param[in] enerd  The energy data; the non-bonded group energies need to be added in here before calling this routine
 */
static void checkPotentialEnergyValidity(const gmx_enerdata_t *enerd)
{
    if (!std::isfinite(enerd->term[F_EPOT]))
    {
        gmx_fatal(FARGS, "The total potential energy is %g, which is not finite. The LJ and electrostatic contributions to the energy are %g and %g, respectively. A non-finite potential energy can be caused by overlapping interactions in bonded interactions or very large or NaN coordinate values. Usually this is caused by a badly or non-equilibrated initial configuration or incorrect interactions or parameters in the topology.",
                  enerd->term[F_EPOT],
                  enerd->term[F_LJ],
                  enerd->term[F_COUL_SR]);
    }
}

void do_force_cutsVERLET(FILE *fplog, t_commrec *cr,
                         t_inputrec *inputrec,
                         gmx_int64_t step, t_nrnb *nrnb, gmx_wallcycle_t wcycle,
                         gmx_localtop_t *top,
                         gmx_groups_t gmx_unused *groups,
                         matrix box, rvec x[], history_t *hist,
                         PaddedRVecVector *force,
                         tensor vir_force,
                         t_mdatoms *mdatoms,
                         gmx_enerdata_t *enerd, t_fcdata *fcd,
                         real *lambda, t_graph *graph,
                         t_forcerec *fr, interaction_const_t *ic,
                         gmx_vsite_t *vsite, rvec mu_tot,
                         double t, gmx_edsam_t ed,
                         gmx_bool bBornRadii,
                         int flags)
{
    int                 cg1, i, j;
    double              mu[2*DIM];
    gmx_bool            bStateChanged, bNS, bFillGrid, bCalcCGCM;
    gmx_bool            bDoForces, bUseGPU, bUseOrEmulGPU;
    gmx_bool            bDiffKernels = FALSE;
    rvec                vzero, box_diag;
    float               cycles_pme, cycles_force, cycles_wait_gpu;
    /* TODO To avoid loss of precision, float can't be used for a
     * cycle count. Build an object that can do this right and perhaps
     * also be used by gmx_wallcycle_t */
    gmx_cycles_t        cycleCountBeforeLocalWorkCompletes = 0;
    nonbonded_verlet_t *nbv;

    cycles_force    = 0;
    cycles_wait_gpu = 0;
    nbv             = fr->nbv;

    const int start  = 0;
    const int homenr = mdatoms->homenr;

    clear_mat(vir_force);

    if (DOMAINDECOMP(cr))
    {
        cg1 = cr->dd->ncg_tot;
    }
    else
    {
        cg1 = top->cgs.nr;
    }
    if (fr->n_tpi > 0)
    {
        cg1--;
    }

    bStateChanged = (flags & GMX_FORCE_STATECHANGED);
    bNS           = (flags & GMX_FORCE_NS) && (fr->bAllvsAll == FALSE);
    bFillGrid     = (bNS && bStateChanged);
    bCalcCGCM     = (bFillGrid && !DOMAINDECOMP(cr));
    bDoForces     = (flags & GMX_FORCE_FORCES);
    bUseGPU       = fr->nbv->bUseGPU;
    bUseOrEmulGPU = bUseGPU || (nbv->grp[0].kernel_type == nbnxnk8x8x8_PlainC);

    if (bStateChanged)
    {
        update_forcerec(fr, box);

        if (inputrecNeedMutot(inputrec))
        {
            /* Calculate total (local) dipole moment in a temporary common array.
             * This makes it possible to sum them over nodes faster.
             */
            calc_mu(start, homenr,
                    x, mdatoms->chargeA, mdatoms->chargeB, mdatoms->nChargePerturbed,
                    mu, mu+DIM);
        }
    }

    if (fr->ePBC != epbcNONE)
    {
        /* Compute shift vectors every step,
         * because of pressure coupling or box deformation!
         */
        if ((flags & GMX_FORCE_DYNAMICBOX) && bStateChanged)
        {
            calc_shifts(box, fr->shift_vec);
        }

        if (bCalcCGCM)
        {
            put_atoms_in_box_omp(fr->ePBC, box, homenr, x);
            inc_nrnb(nrnb, eNR_SHIFTX, homenr);
        }
        else if (EI_ENERGY_MINIMIZATION(inputrec->eI) && graph)
        {
            unshift_self(graph, box, x);
        }
    }

    nbnxn_atomdata_copy_shiftvec(flags & GMX_FORCE_DYNAMICBOX,
                                 fr->shift_vec, nbv->grp[0].nbat);

#if GMX_MPI
    if (!(cr->duty & DUTY_PME))
    {
        gmx_bool bBS;
        matrix   boxs;

        /* Send particle coordinates to the pme nodes.
         * Since this is only implemented for domain decomposition
         * and domain decomposition does not use the graph,
         * we do not need to worry about shifting.
         */

        wallcycle_start(wcycle, ewcPP_PMESENDX);

        bBS = (inputrec->nwall == 2);
        if (bBS)
        {
            copy_mat(box, boxs);
            svmul(inputrec->wall_ewald_zfac, boxs[ZZ], boxs[ZZ]);
        }

        gmx_pme_send_coordinates(cr, bBS ? boxs : box, x,
                                 lambda[efptCOUL], lambda[efptVDW],
                                 (flags & (GMX_FORCE_VIRIAL | GMX_FORCE_ENERGY)),
                                 step);

        wallcycle_stop(wcycle, ewcPP_PMESENDX);
    }
#endif /* GMX_MPI */

    /* do gridding for pair search */
    if (bNS)
    {
        if (graph && bStateChanged)
        {
            /* Calculate intramolecular shift vectors to make molecules whole */
            mk_mshift(fplog, graph, fr->ePBC, box, x);
        }

        clear_rvec(vzero);
        box_diag[XX] = box[XX][XX];
        box_diag[YY] = box[YY][YY];
        box_diag[ZZ] = box[ZZ][ZZ];

        wallcycle_start(wcycle, ewcNS);
        if (!fr->bDomDec)
        {
            wallcycle_sub_start(wcycle, ewcsNBS_GRID_LOCAL);
            nbnxn_put_on_grid(nbv->nbs, fr->ePBC, box,
                              0, vzero, box_diag,
                              0, mdatoms->homenr, -1, fr->cginfo, x,
                              0, nullptr,
                              nbv->grp[eintLocal].kernel_type,
                              nbv->grp[eintLocal].nbat);
            wallcycle_sub_stop(wcycle, ewcsNBS_GRID_LOCAL);
        }
        else
        {
            wallcycle_sub_start(wcycle, ewcsNBS_GRID_NONLOCAL);
            nbnxn_put_on_grid_nonlocal(nbv->nbs, domdec_zones(cr->dd),
                                       fr->cginfo, x,
                                       nbv->grp[eintNonlocal].kernel_type,
                                       nbv->grp[eintNonlocal].nbat);
            wallcycle_sub_stop(wcycle, ewcsNBS_GRID_NONLOCAL);
        }

        if (nbv->ngrp == 1 ||
            nbv->grp[eintNonlocal].nbat == nbv->grp[eintLocal].nbat)
        {
            nbnxn_atomdata_set(nbv->grp[eintLocal].nbat, eatAll,
                               nbv->nbs, mdatoms, fr->cginfo);
        }
        else
        {
            nbnxn_atomdata_set(nbv->grp[eintLocal].nbat, eatLocal,
                               nbv->nbs, mdatoms, fr->cginfo);
            nbnxn_atomdata_set(nbv->grp[eintNonlocal].nbat, eatAll,
                               nbv->nbs, mdatoms, fr->cginfo);
        }
        wallcycle_stop(wcycle, ewcNS);
    }

    /* initialize the GPU atom data and copy shift vector */
    if (bUseGPU)
    {
        if (bNS)
        {
            wallcycle_start_nocount(wcycle, ewcLAUNCH_GPU_NB);
            nbnxn_gpu_init_atomdata(nbv->gpu_nbv, nbv->grp[eintLocal].nbat);
            wallcycle_stop(wcycle, ewcLAUNCH_GPU_NB);
        }

        wallcycle_start_nocount(wcycle, ewcLAUNCH_GPU_NB);
        nbnxn_gpu_upload_shiftvec(nbv->gpu_nbv, nbv->grp[eintLocal].nbat);
        wallcycle_stop(wcycle, ewcLAUNCH_GPU_NB);
    }

    /* do local pair search */
    if (bNS)
    {
        wallcycle_start_nocount(wcycle, ewcNS);
        wallcycle_sub_start(wcycle, ewcsNBS_SEARCH_LOCAL);
        nbnxn_make_pairlist(nbv->nbs, nbv->grp[eintLocal].nbat,
                            &top->excls,
                            ic->rlist,
                            nbv->min_ci_balanced,
                            &nbv->grp[eintLocal].nbl_lists,
                            eintLocal,
                            nbv->grp[eintLocal].kernel_type,
                            nrnb);
        wallcycle_sub_stop(wcycle, ewcsNBS_SEARCH_LOCAL);

        if (bUseGPU)
        {
            /* initialize local pair-list on the GPU */
            nbnxn_gpu_init_pairlist(nbv->gpu_nbv,
                                    nbv->grp[eintLocal].nbl_lists.nbl[0],
                                    eintLocal);
        }
        wallcycle_stop(wcycle, ewcNS);
    }
    else
    {
        wallcycle_start(wcycle, ewcNB_XF_BUF_OPS);
        wallcycle_sub_start(wcycle, ewcsNB_X_BUF_OPS);
        nbnxn_atomdata_copy_x_to_nbat_x(nbv->nbs, eatLocal, FALSE, x,
                                        nbv->grp[eintLocal].nbat);
        wallcycle_sub_stop(wcycle, ewcsNB_X_BUF_OPS);
        wallcycle_stop(wcycle, ewcNB_XF_BUF_OPS);
    }

    if (bUseGPU)
    {
        wallcycle_start(wcycle, ewcLAUNCH_GPU_NB);
        /* launch local nonbonded F on GPU */
        do_nb_verlet(fr, ic, enerd, flags, eintLocal, enbvClearFNo,
                     nrnb, wcycle);
        wallcycle_stop(wcycle, ewcLAUNCH_GPU_NB);
    }

    /* Communicate coordinates and sum dipole if necessary +
       do non-local pair search */
    if (DOMAINDECOMP(cr))
    {
        bDiffKernels = (nbv->grp[eintNonlocal].kernel_type !=
                        nbv->grp[eintLocal].kernel_type);

        if (bDiffKernels)
        {
            /* With GPU+CPU non-bonded calculations we need to copy
             * the local coordinates to the non-local nbat struct
             * (in CPU format) as the non-local kernel call also
             * calculates the local - non-local interactions.
             */
            wallcycle_start(wcycle, ewcNB_XF_BUF_OPS);
            wallcycle_sub_start(wcycle, ewcsNB_X_BUF_OPS);
            nbnxn_atomdata_copy_x_to_nbat_x(nbv->nbs, eatLocal, TRUE, x,
                                            nbv->grp[eintNonlocal].nbat);
            wallcycle_sub_stop(wcycle, ewcsNB_X_BUF_OPS);
            wallcycle_stop(wcycle, ewcNB_XF_BUF_OPS);
        }

        if (bNS)
        {
            wallcycle_start_nocount(wcycle, ewcNS);
            wallcycle_sub_start(wcycle, ewcsNBS_SEARCH_NONLOCAL);

            if (bDiffKernels)
            {
                nbnxn_grid_add_simple(nbv->nbs, nbv->grp[eintNonlocal].nbat);
            }

            nbnxn_make_pairlist(nbv->nbs, nbv->grp[eintNonlocal].nbat,
                                &top->excls,
                                ic->rlist,
                                nbv->min_ci_balanced,
                                &nbv->grp[eintNonlocal].nbl_lists,
                                eintNonlocal,
                                nbv->grp[eintNonlocal].kernel_type,
                                nrnb);

            wallcycle_sub_stop(wcycle, ewcsNBS_SEARCH_NONLOCAL);

            if (nbv->grp[eintNonlocal].kernel_type == nbnxnk8x8x8_GPU)
            {
                /* initialize non-local pair-list on the GPU */
                nbnxn_gpu_init_pairlist(nbv->gpu_nbv,
                                        nbv->grp[eintNonlocal].nbl_lists.nbl[0],
                                        eintNonlocal);
            }
            wallcycle_stop(wcycle, ewcNS);
        }
        else
        {
            wallcycle_start(wcycle, ewcMOVEX);
            dd_move_x(cr->dd, box, x);
            wallcycle_stop(wcycle, ewcMOVEX);

            wallcycle_start(wcycle, ewcNB_XF_BUF_OPS);
            wallcycle_sub_start(wcycle, ewcsNB_X_BUF_OPS);
            nbnxn_atomdata_copy_x_to_nbat_x(nbv->nbs, eatNonlocal, FALSE, x,
                                            nbv->grp[eintNonlocal].nbat);
            wallcycle_sub_stop(wcycle, ewcsNB_X_BUF_OPS);
            cycles_force += wallcycle_stop(wcycle, ewcNB_XF_BUF_OPS);
        }

        if (bUseGPU && !bDiffKernels)
        {
            wallcycle_start(wcycle, ewcLAUNCH_GPU_NB);
            /* launch non-local nonbonded F on GPU */
            do_nb_verlet(fr, ic, enerd, flags, eintNonlocal, enbvClearFNo,
                         nrnb, wcycle);
            cycles_force += wallcycle_stop(wcycle, ewcLAUNCH_GPU_NB);
        }
    }

    if (bUseGPU)
    {
        /* launch D2H copy-back F */
        wallcycle_start_nocount(wcycle, ewcLAUNCH_GPU_NB);
        if (DOMAINDECOMP(cr) && !bDiffKernels)
        {
            nbnxn_gpu_launch_cpyback(nbv->gpu_nbv, nbv->grp[eintNonlocal].nbat,
                                     flags, eatNonlocal);
        }
        nbnxn_gpu_launch_cpyback(nbv->gpu_nbv, nbv->grp[eintLocal].nbat,
                                 flags, eatLocal);
        cycles_force += wallcycle_stop(wcycle, ewcLAUNCH_GPU_NB);
    }

    if (bStateChanged && inputrecNeedMutot(inputrec))
    {
        if (PAR(cr))
        {
            gmx_sumd(2*DIM, mu, cr);
        }

        for (i = 0; i < 2; i++)
        {
            for (j = 0; j < DIM; j++)
            {
                fr->mu_tot[i][j] = mu[i*DIM + j];
            }
        }
    }
    if (fr->efep == efepNO)
    {
        copy_rvec(fr->mu_tot[0], mu_tot);
    }
    else
    {
        for (j = 0; j < DIM; j++)
        {
            mu_tot[j] =
                (1.0 - lambda[efptCOUL])*fr->mu_tot[0][j] +
                lambda[efptCOUL]*fr->mu_tot[1][j];
        }
    }

    /* Reset energies */
    reset_enerdata(enerd);
    clear_rvecs(SHIFTS, fr->fshift);

    if (DOMAINDECOMP(cr) && !(cr->duty & DUTY_PME))
    {
        wallcycle_start(wcycle, ewcPPDURINGPME);
        dd_force_flop_start(cr->dd, nrnb);
    }

    if (inputrec->bRot)
    {
        /* Enforced rotation has its own cycle counter that starts after the collective
         * coordinates have been communicated. It is added to ddCyclF to allow
         * for proper load-balancing */
        wallcycle_start(wcycle, ewcROT);
        do_rotation(cr, inputrec, box, x, t, step, wcycle, bNS);
        wallcycle_stop(wcycle, ewcROT);
    }

    /* Temporary solution until all routines take PaddedRVecVector */
    rvec *f = as_rvec_array(force->data());

    /* Start the force cycle counter.
     * This counter is stopped after do_force_lowlevel.
     * No parallel communication should occur while this counter is running,
     * since that will interfere with the dynamic load balancing.
     */
    wallcycle_start(wcycle, ewcFORCE);
    if (bDoForces)
    {
        /* Reset forces for which the virial is calculated separately:
         * PME/Ewald forces if necessary */
        if (fr->bF_NoVirSum)
        {
            if (flags & GMX_FORCE_VIRIAL)
            {
                fr->f_novirsum = fr->forceBufferNoVirialSummation;
            }
            else
            {
                /* We are not calculating the pressure so we do not need
                 * a separate array for forces that do not contribute
                 * to the pressure.
                 */
                fr->f_novirsum = force;
            }
        }

        if (fr->bF_NoVirSum)
        {
            if (flags & GMX_FORCE_VIRIAL)
            {
                /* TODO: remove this - 1 when padding is properly implemented */
                clear_rvecs_omp(fr->f_novirsum->size() - 1,
                                as_rvec_array(fr->f_novirsum->data()));
            }
        }
        /* Clear the short- and long-range forces */
        clear_rvecs_omp(fr->natoms_force_constr, f);

        clear_rvec(fr->vir_diag_posres);
    }

    if (inputrec->bPull && pull_have_constraint(inputrec->pull_work))
    {
        clear_pull_forces(inputrec->pull_work);
    }

    /* We calculate the non-bonded forces, when done on the CPU, here.
     * We do this before calling do_force_lowlevel, because in that
     * function, the listed forces are calculated before PME, which
     * does communication.  With this order, non-bonded and listed
     * force calculation imbalance can be balanced out by the domain
     * decomposition load balancing.
     */

    if (!bUseOrEmulGPU)
    {
        /* Maybe we should move this into do_force_lowlevel */
        do_nb_verlet(fr, ic, enerd, flags, eintLocal, enbvClearFYes,
                     nrnb, wcycle);
    }

    if (fr->efep != efepNO)
    {
        /* Calculate the local and non-local free energy interactions here.
         * Happens here on the CPU both with and without GPU.
         */
        if (fr->nbv->grp[eintLocal].nbl_lists.nbl_fep[0]->nrj > 0)
        {
            do_nb_verlet_fep(&fr->nbv->grp[eintLocal].nbl_lists,
                             fr, x, f, mdatoms,
                             inputrec->fepvals, lambda,
                             enerd, flags, nrnb, wcycle);
        }

        if (DOMAINDECOMP(cr) &&
            fr->nbv->grp[eintNonlocal].nbl_lists.nbl_fep[0]->nrj > 0)
        {
            do_nb_verlet_fep(&fr->nbv->grp[eintNonlocal].nbl_lists,
                             fr, x, f, mdatoms,
                             inputrec->fepvals, lambda,
                             enerd, flags, nrnb, wcycle);
        }
    }

    if (!bUseOrEmulGPU || bDiffKernels)
    {
        int aloc;

        if (DOMAINDECOMP(cr))
        {
            do_nb_verlet(fr, ic, enerd, flags, eintNonlocal,
                         bDiffKernels ? enbvClearFYes : enbvClearFNo,
                         nrnb, wcycle);
        }

        if (!bUseOrEmulGPU)
        {
            aloc = eintLocal;
        }
        else
        {
            aloc = eintNonlocal;
        }

        /* Add all the non-bonded force to the normal force array.
         * This can be split into a local and a non-local part when overlapping
         * communication with calculation with domain decomposition.
         */
        cycles_force += wallcycle_stop(wcycle, ewcFORCE);
        wallcycle_start(wcycle, ewcNB_XF_BUF_OPS);
        wallcycle_sub_start(wcycle, ewcsNB_F_BUF_OPS);
        nbnxn_atomdata_add_nbat_f_to_f(nbv->nbs, eatAll, nbv->grp[aloc].nbat, f);
        wallcycle_sub_stop(wcycle, ewcsNB_F_BUF_OPS);
        cycles_force += wallcycle_stop(wcycle, ewcNB_XF_BUF_OPS);
        wallcycle_start_nocount(wcycle, ewcFORCE);

        /* if there are multiple fshift output buffers reduce them */
        if ((flags & GMX_FORCE_VIRIAL) &&
            nbv->grp[aloc].nbl_lists.nnbl > 1)
        {
            /* This is not in a subcounter because it takes a
               negligible and constant-sized amount of time */
            nbnxn_atomdata_add_nbat_fshift_to_fshift(nbv->grp[aloc].nbat,
                                                     fr->fshift);
        }
    }

    /* update QMMMrec, if necessary */
    if (fr->bQMMM)
    {
        update_QMMMrec(cr, fr, x, mdatoms, box, top);
    }

    /* Compute the bonded and non-bonded energies and optionally forces */
    do_force_lowlevel(fr, inputrec, &(top->idef),
                      cr, nrnb, wcycle, mdatoms,
                      x, hist, f, enerd, fcd, top, fr->born,
                      bBornRadii, box,
                      inputrec->fepvals, lambda, graph, &(top->excls), fr->mu_tot,
                      flags, &cycles_pme);

    cycles_force += wallcycle_stop(wcycle, ewcFORCE);

    if (ed)
    {
        do_flood(cr, inputrec, x, f, ed, box, step, bNS);
    }

    if (bUseOrEmulGPU && !bDiffKernels)
    {
        /* wait for non-local forces (or calculate in emulation mode) */
        if (DOMAINDECOMP(cr))
        {
            if (bUseGPU)
            {
                float cycles_tmp;

                wallcycle_start(wcycle, ewcWAIT_GPU_NB_NL);
                nbnxn_gpu_wait_for_gpu(nbv->gpu_nbv,
                                       flags, eatNonlocal,
                                       enerd->grpp.ener[egLJSR], enerd->grpp.ener[egCOULSR],
                                       fr->fshift);
                cycles_tmp       = wallcycle_stop(wcycle, ewcWAIT_GPU_NB_NL);
                cycles_wait_gpu += cycles_tmp;
                cycles_force    += cycles_tmp;
            }
            else
            {
                wallcycle_start_nocount(wcycle, ewcFORCE);
                do_nb_verlet(fr, ic, enerd, flags, eintNonlocal, enbvClearFYes,
                             nrnb, wcycle);
                cycles_force += wallcycle_stop(wcycle, ewcFORCE);
            }
            wallcycle_start(wcycle, ewcNB_XF_BUF_OPS);
            wallcycle_sub_start(wcycle, ewcsNB_F_BUF_OPS);
            /* skip the reduction if there was no non-local work to do */
            if (nbv->grp[eintNonlocal].nbl_lists.nbl[0]->nsci > 0)
            {
                nbnxn_atomdata_add_nbat_f_to_f(nbv->nbs, eatNonlocal,
                                               nbv->grp[eintNonlocal].nbat, f);
            }
            wallcycle_sub_stop(wcycle, ewcsNB_F_BUF_OPS);
            cycles_force += wallcycle_stop(wcycle, ewcNB_XF_BUF_OPS);
        }
    }

    if (bDoForces && DOMAINDECOMP(cr))
    {
        if (bUseGPU)
        {
            /* We are done with the CPU compute, but the GPU local non-bonded
             * kernel can still be running while we communicate the forces.
             * We start a counter here, so we can, hopefully, time the rest
             * of the GPU kernel execution and data transfer.
             */
            cycleCountBeforeLocalWorkCompletes = gmx_cycles_read();
        }

        /* Communicate the forces */
        wallcycle_start(wcycle, ewcMOVEF);
        dd_move_f(cr->dd, f, fr->fshift);
        wallcycle_stop(wcycle, ewcMOVEF);
    }

    if (bUseOrEmulGPU)
    {
        /* wait for local forces (or calculate in emulation mode) */
        if (bUseGPU)
        {
            float       cycles_tmp, cycles_wait_est;
            /* Measured overhead on CUDA and OpenCL with(out) GPU sharing
             * is between 0.5 and 1.5 Mcycles. So 2 MCycles is an overestimate,
             * but even with a step of 0.1 ms the difference is less than 1%
             * of the step time.
             */
            const float gpuWaitApiOverheadMargin = 2e6f; /* cycles */

            wallcycle_start(wcycle, ewcWAIT_GPU_NB_L);
            nbnxn_gpu_wait_for_gpu(nbv->gpu_nbv,
                                   flags, eatLocal,
                                   enerd->grpp.ener[egLJSR], enerd->grpp.ener[egCOULSR],
                                   fr->fshift);
            cycles_tmp      = wallcycle_stop(wcycle, ewcWAIT_GPU_NB_L);

            if (bDoForces && DOMAINDECOMP(cr))
            {
                cycles_wait_est = gmx_cycles_read() - cycleCountBeforeLocalWorkCompletes;

                if (cycles_tmp < gpuWaitApiOverheadMargin)
                {
                    /* We measured few cycles, it could be that the kernel
                     * and transfer finished earlier and there was no actual
                     * wait time, only API call overhead.
                     * Then the actual time could be anywhere between 0 and
                     * cycles_wait_est. As a compromise, we use half the time.
                     */
                    cycles_wait_est *= 0.5f;
                }
            }
            else
            {
                /* No force communication so we actually timed the wait */
                cycles_wait_est = cycles_tmp;
            }
            /* Even though this is after dd_move_f, the actual task we are
             * waiting for runs asynchronously with dd_move_f and we usually
             * have nothing to balance it with, so we can and should add
             * the time to the force time for load balancing.
             */
            cycles_force    += cycles_wait_est;
            cycles_wait_gpu += cycles_wait_est;

            /* now clear the GPU outputs while we finish the step on the CPU */
            wallcycle_start_nocount(wcycle, ewcLAUNCH_GPU_NB);
            nbnxn_gpu_clear_outputs(nbv->gpu_nbv, flags);
            wallcycle_stop(wcycle, ewcLAUNCH_GPU_NB);
        }
        else
        {
            wallcycle_start_nocount(wcycle, ewcFORCE);
            do_nb_verlet(fr, ic, enerd, flags, eintLocal,
                         DOMAINDECOMP(cr) ? enbvClearFNo : enbvClearFYes,
                         nrnb, wcycle);
            wallcycle_stop(wcycle, ewcFORCE);
        }
        wallcycle_start(wcycle, ewcNB_XF_BUF_OPS);
        wallcycle_sub_start(wcycle, ewcsNB_F_BUF_OPS);
        nbnxn_atomdata_add_nbat_f_to_f(nbv->nbs, eatLocal,
                                       nbv->grp[eintLocal].nbat, f);
        wallcycle_sub_stop(wcycle, ewcsNB_F_BUF_OPS);
        wallcycle_stop(wcycle, ewcNB_XF_BUF_OPS);
    }

    if (DOMAINDECOMP(cr))
    {
        dd_force_flop_stop(cr->dd, nrnb);
        if (wcycle)
        {
            dd_cycles_add(cr->dd, cycles_force-cycles_pme, ddCyclF);
            if (bUseGPU)
            {
                dd_cycles_add(cr->dd, cycles_wait_gpu, ddCyclWaitGPU);
            }
        }
    }

    if (bDoForces)
    {
        /* Compute forces due to electric field */
        if (fr->efield != nullptr)
        {
            fr->efield->calculateForces(cr, mdatoms, fr->f_novirsum, t);
        }

        /* If we have NoVirSum forces, but we do not calculate the virial,
         * we sum fr->f_novirsum=f later.
         */
        if (vsite && !(fr->bF_NoVirSum && !(flags & GMX_FORCE_VIRIAL)))
        {
            wallcycle_start(wcycle, ewcVSITESPREAD);
            spread_vsite_f(vsite, x, f, fr->fshift, FALSE, nullptr, nrnb,
                           &top->idef, fr->ePBC, fr->bMolPBC, graph, box, cr);
            wallcycle_stop(wcycle, ewcVSITESPREAD);
        }

        if (flags & GMX_FORCE_VIRIAL)
        {
            /* Calculation of the virial must be done after vsites! */
            calc_virial(0, mdatoms->homenr, x, f,
                        vir_force, graph, box, nrnb, fr, inputrec->ePBC);
        }
    }

    if (inputrec->bPull && pull_have_potential(inputrec->pull_work))
    {
        /* Since the COM pulling is always done mass-weighted, no forces are
         * applied to vsites and this call can be done after vsite spreading.
         */
        pull_potential_wrapper(cr, inputrec, box, x,
                               f, vir_force, mdatoms, enerd, lambda, t,
                               wcycle);
    }

    /* Add the forces from enforced rotation potentials (if any) */
    if (inputrec->bRot)
    {
        wallcycle_start(wcycle, ewcROTadd);
        enerd->term[F_COM_PULL] += add_rot_forces(inputrec->rot, f, cr, step, t);
        wallcycle_stop(wcycle, ewcROTadd);
    }

    /* Add forces from interactive molecular dynamics (IMD), if bIMD == TRUE. */
    IMD_apply_forces(inputrec->bIMD, inputrec->imd, cr, f, wcycle);

    if (PAR(cr) && !(cr->duty & DUTY_PME))
    {
        /* In case of node-splitting, the PP nodes receive the long-range
         * forces, virial and energy from the PME nodes here.
         */
        pme_receive_force_ener(cr, wcycle, enerd, fr);
    }

    if (bDoForces)
    {
        post_process_forces(cr, step, nrnb, wcycle,
                            top, box, x, f, vir_force, mdatoms, graph, fr, vsite,
                            flags);
    }

    if (flags & GMX_FORCE_ENERGY)
    {
        /* Sum the potential energy terms from group contributions */
        sum_epot(&(enerd->grpp), enerd->term);

        if (!EI_TPI(inputrec->eI))
        {
            checkPotentialEnergyValidity(enerd);
        }
    }
}

void do_force_cutsGROUP(FILE *fplog, t_commrec *cr,
                        t_inputrec *inputrec,
                        gmx_int64_t step, t_nrnb *nrnb, gmx_wallcycle_t wcycle,
                        gmx_localtop_t *top,
                        gmx_groups_t *groups,
                        matrix box, rvec x[], history_t *hist,
                        PaddedRVecVector *force,
                        tensor vir_force,
                        t_mdatoms *mdatoms,
                        gmx_enerdata_t *enerd, t_fcdata *fcd,
                        real *lambda, t_graph *graph,
                        t_forcerec *fr, gmx_vsite_t *vsite, rvec mu_tot,
                        double t, gmx_edsam_t ed,
                        gmx_bool bBornRadii,
                        int flags)
{
    int        cg0, cg1, i, j;
    double     mu[2*DIM];
    gmx_bool   bStateChanged, bNS, bFillGrid, bCalcCGCM;
    gmx_bool   bDoForces;
    float      cycles_pme, cycles_force;

    const int  start  = 0;
    const int  homenr = mdatoms->homenr;

    clear_mat(vir_force);

    cg0 = 0;
    if (DOMAINDECOMP(cr))
    {
        cg1 = cr->dd->ncg_tot;
    }
    else
    {
        cg1 = top->cgs.nr;
    }
    if (fr->n_tpi > 0)
    {
        cg1--;
    }

    bStateChanged  = (flags & GMX_FORCE_STATECHANGED);
    bNS            = (flags & GMX_FORCE_NS) && (fr->bAllvsAll == FALSE);
    /* Should we perform the long-range nonbonded evaluation inside the neighborsearching? */
    bFillGrid      = (bNS && bStateChanged);
    bCalcCGCM      = (bFillGrid && !DOMAINDECOMP(cr));
    bDoForces      = (flags & GMX_FORCE_FORCES);

    if (bStateChanged)
    {
        update_forcerec(fr, box);

        if (inputrecNeedMutot(inputrec))
        {
            /* Calculate total (local) dipole moment in a temporary common array.
             * This makes it possible to sum them over nodes faster.
             */
            calc_mu(start, homenr,
                    x, mdatoms->chargeA, mdatoms->chargeB, mdatoms->nChargePerturbed,
                    mu, mu+DIM);
        }
    }

    if (fr->ePBC != epbcNONE)
    {
        /* Compute shift vectors every step,
         * because of pressure coupling or box deformation!
         */
        if ((flags & GMX_FORCE_DYNAMICBOX) && bStateChanged)
        {
            calc_shifts(box, fr->shift_vec);
        }

        if (bCalcCGCM)
        {
            put_charge_groups_in_box(fplog, cg0, cg1, fr->ePBC, box,
                                     &(top->cgs), x, fr->cg_cm);
            inc_nrnb(nrnb, eNR_CGCM, homenr);
            inc_nrnb(nrnb, eNR_RESETX, cg1-cg0);
        }
        else if (EI_ENERGY_MINIMIZATION(inputrec->eI) && graph)
        {
            unshift_self(graph, box, x);
        }
    }
    else if (bCalcCGCM)
    {
        calc_cgcm(fplog, cg0, cg1, &(top->cgs), x, fr->cg_cm);
        inc_nrnb(nrnb, eNR_CGCM, homenr);
    }

    if (bCalcCGCM && gmx_debug_at)
    {
        pr_rvecs(debug, 0, "cgcm", fr->cg_cm, top->cgs.nr);
    }

#if GMX_MPI
    if (!(cr->duty & DUTY_PME))
    {
        gmx_bool bBS;
        matrix   boxs;

        /* Send particle coordinates to the pme nodes.
         * Since this is only implemented for domain decomposition
         * and domain decomposition does not use the graph,
         * we do not need to worry about shifting.
         */

        wallcycle_start(wcycle, ewcPP_PMESENDX);

        bBS = (inputrec->nwall == 2);
        if (bBS)
        {
            copy_mat(box, boxs);
            svmul(inputrec->wall_ewald_zfac, boxs[ZZ], boxs[ZZ]);
        }

        gmx_pme_send_coordinates(cr, bBS ? boxs : box, x,
                                 lambda[efptCOUL], lambda[efptVDW],
                                 (flags & (GMX_FORCE_VIRIAL | GMX_FORCE_ENERGY)),
                                 step);

        wallcycle_stop(wcycle, ewcPP_PMESENDX);
    }
#endif /* GMX_MPI */

    /* Communicate coordinates and sum dipole if necessary */
    if (DOMAINDECOMP(cr))
    {
        wallcycle_start(wcycle, ewcMOVEX);
        dd_move_x(cr->dd, box, x);
        wallcycle_stop(wcycle, ewcMOVEX);
    }

    if (inputrecNeedMutot(inputrec))
    {
        if (bStateChanged)
        {
            if (PAR(cr))
            {
                gmx_sumd(2*DIM, mu, cr);
            }
            for (i = 0; i < 2; i++)
            {
                for (j = 0; j < DIM; j++)
                {
                    fr->mu_tot[i][j] = mu[i*DIM + j];
                }
            }
        }
        if (fr->efep == efepNO)
        {
            copy_rvec(fr->mu_tot[0], mu_tot);
        }
        else
        {
            for (j = 0; j < DIM; j++)
            {
                mu_tot[j] =
                    (1.0 - lambda[efptCOUL])*fr->mu_tot[0][j] + lambda[efptCOUL]*fr->mu_tot[1][j];
            }
        }
    }

    /* Reset energies */
    reset_enerdata(enerd);
    clear_rvecs(SHIFTS, fr->fshift);

    if (bNS)
    {
        wallcycle_start(wcycle, ewcNS);

        if (graph && bStateChanged)
        {
            /* Calculate intramolecular shift vectors to make molecules whole */
            mk_mshift(fplog, graph, fr->ePBC, box, x);
        }

        /* Do the actual neighbour searching */
        ns(fplog, fr, box,
           groups, top, mdatoms,
           cr, nrnb, bFillGrid);

        wallcycle_stop(wcycle, ewcNS);
    }

    if (inputrec->implicit_solvent && bNS)
    {
        make_gb_nblist(cr, inputrec->gb_algorithm,
                       x, box, fr, &top->idef, graph, fr->born);
    }

    if (DOMAINDECOMP(cr) && !(cr->duty & DUTY_PME))
    {
        wallcycle_start(wcycle, ewcPPDURINGPME);
        dd_force_flop_start(cr->dd, nrnb);
    }

    if (inputrec->bRot)
    {
        /* Enforced rotation has its own cycle counter that starts after the collective
         * coordinates have been communicated. It is added to ddCyclF to allow
         * for proper load-balancing */
        wallcycle_start(wcycle, ewcROT);
        do_rotation(cr, inputrec, box, x, t, step, wcycle, bNS);
        wallcycle_stop(wcycle, ewcROT);
    }

    /* Temporary solution until all routines take PaddedRVecVector */
    rvec *f = as_rvec_array(force->data());

    /* Start the force cycle counter.
     * This counter is stopped after do_force_lowlevel.
     * No parallel communication should occur while this counter is running,
     * since that will interfere with the dynamic load balancing.
     */
    wallcycle_start(wcycle, ewcFORCE);

    if (bDoForces)
    {
        /* Reset forces for which the virial is calculated separately:
         * PME/Ewald forces if necessary */
        if (fr->bF_NoVirSum)
        {
            if (flags & GMX_FORCE_VIRIAL)
            {
                fr->f_novirsum = fr->forceBufferNoVirialSummation;
                /* TODO: remove this - 1 when padding is properly implemented */
                clear_rvecs(fr->f_novirsum->size() - 1,
                            as_rvec_array(fr->f_novirsum->data()));
            }
            else
            {
                /* We are not calculating the pressure so we do not need
                 * a separate array for forces that do not contribute
                 * to the pressure.
                 */
                fr->f_novirsum = force;
            }
        }

        /* Clear the short- and long-range forces */
        clear_rvecs(fr->natoms_force_constr, f);

        clear_rvec(fr->vir_diag_posres);
    }
    if (inputrec->bPull && pull_have_constraint(inputrec->pull_work))
    {
        clear_pull_forces(inputrec->pull_work);
    }

    /* update QMMMrec, if necessary */
    if (fr->bQMMM)
    {
        update_QMMMrec(cr, fr, x, mdatoms, box, top);
    }

    /* Compute the bonded and non-bonded energies and optionally forces */
    do_force_lowlevel(fr, inputrec, &(top->idef),
                      cr, nrnb, wcycle, mdatoms,
                      x, hist, f, enerd, fcd, top, fr->born,
                      bBornRadii, box,
                      inputrec->fepvals, lambda,
                      graph, &(top->excls), fr->mu_tot,
                      flags,
                      &cycles_pme);

    cycles_force = wallcycle_stop(wcycle, ewcFORCE);

    if (ed)
    {
        do_flood(cr, inputrec, x, f, ed, box, step, bNS);
    }

    if (DOMAINDECOMP(cr))
    {
        dd_force_flop_stop(cr->dd, nrnb);
        if (wcycle)
        {
            dd_cycles_add(cr->dd, cycles_force-cycles_pme, ddCyclF);
        }
    }

    if (bDoForces)
    {
        /* Compute forces due to electric field */
        if (fr->efield != nullptr)
        {
            fr->efield->calculateForces(cr, mdatoms, fr->f_novirsum, t);
        }

        /* Communicate the forces */
        if (DOMAINDECOMP(cr))
        {
            wallcycle_start(wcycle, ewcMOVEF);
            dd_move_f(cr->dd, f, fr->fshift);
            /* Do we need to communicate the separate force array
             * for terms that do not contribute to the single sum virial?
             * Position restraints and electric fields do not introduce
             * inter-cg forces, only full electrostatics methods do.
             * When we do not calculate the virial, fr->f_novirsum = f,
             * so we have already communicated these forces.
             */
            if (EEL_FULL(fr->eeltype) && cr->dd->n_intercg_excl &&
                (flags & GMX_FORCE_VIRIAL))
            {
                dd_move_f(cr->dd, as_rvec_array(fr->f_novirsum->data()), nullptr);
            }
            wallcycle_stop(wcycle, ewcMOVEF);
        }

        /* If we have NoVirSum forces, but we do not calculate the virial,
         * we sum fr->f_novirsum=f later.
         */
        if (vsite && !(fr->bF_NoVirSum && !(flags & GMX_FORCE_VIRIAL)))
        {
            wallcycle_start(wcycle, ewcVSITESPREAD);
            spread_vsite_f(vsite, x, f, fr->fshift, FALSE, nullptr, nrnb,
                           &top->idef, fr->ePBC, fr->bMolPBC, graph, box, cr);
            wallcycle_stop(wcycle, ewcVSITESPREAD);
        }

        if (flags & GMX_FORCE_VIRIAL)
        {
            /* Calculation of the virial must be done after vsites! */
            calc_virial(0, mdatoms->homenr, x, f,
                        vir_force, graph, box, nrnb, fr, inputrec->ePBC);
        }
    }

    if (inputrec->bPull && pull_have_potential(inputrec->pull_work))
    {
        pull_potential_wrapper(cr, inputrec, box, x,
                               f, vir_force, mdatoms, enerd, lambda, t,
                               wcycle);
    }

    /* Add the forces from enforced rotation potentials (if any) */
    if (inputrec->bRot)
    {
        wallcycle_start(wcycle, ewcROTadd);
        enerd->term[F_COM_PULL] += add_rot_forces(inputrec->rot, f, cr, step, t);
        wallcycle_stop(wcycle, ewcROTadd);
    }

    /* Add forces from interactive molecular dynamics (IMD), if bIMD == TRUE. */
    IMD_apply_forces(inputrec->bIMD, inputrec->imd, cr, f, wcycle);

    if (PAR(cr) && !(cr->duty & DUTY_PME))
    {
        /* In case of node-splitting, the PP nodes receive the long-range
         * forces, virial and energy from the PME nodes here.
         */
        pme_receive_force_ener(cr, wcycle, enerd, fr);
    }

    if (bDoForces)
    {
        post_process_forces(cr, step, nrnb, wcycle,
                            top, box, x, f, vir_force, mdatoms, graph, fr, vsite,
                            flags);
    }

    if (flags & GMX_FORCE_ENERGY)
    {
        /* Sum the potential energy terms from group contributions */
        sum_epot(&(enerd->grpp), enerd->term);

        if (!EI_TPI(inputrec->eI))
        {
            checkPotentialEnergyValidity(enerd);
        }
    }

}

void do_force(FILE *fplog, t_commrec *cr,
              t_inputrec *inputrec,
              gmx_int64_t step, t_nrnb *nrnb, gmx_wallcycle_t wcycle,
              gmx_localtop_t *top,
              gmx_groups_t *groups,
              matrix box, PaddedRVecVector *coordinates, history_t *hist,
              PaddedRVecVector *force,
              tensor vir_force,
              t_mdatoms *mdatoms,
              gmx_enerdata_t *enerd, t_fcdata *fcd,
              gmx::ArrayRef<real> lambda, t_graph *graph,
              t_forcerec *fr,
              gmx_vsite_t *vsite, rvec mu_tot,
              double t, gmx_edsam_t ed,
              gmx_bool bBornRadii,
              int flags)
{
    /* modify force flag if not doing nonbonded */
    if (!fr->bNonbonded)
    {
        flags &= ~GMX_FORCE_NONBONDED;
    }

    GMX_ASSERT(coordinates->size() >= static_cast<unsigned int>(fr->natoms_force + 1) ||
               fr->natoms_force == 0, "We might need 1 element extra for SIMD");
    GMX_ASSERT(force->size() >= static_cast<unsigned int>(fr->natoms_force + 1) ||
               fr->natoms_force == 0, "We might need 1 element extra for SIMD");

    rvec *x = as_rvec_array(coordinates->data());

    switch (inputrec->cutoff_scheme)
    {
        case ecutsVERLET:
            do_force_cutsVERLET(fplog, cr, inputrec,
                                step, nrnb, wcycle,
                                top,
                                groups,
                                box, x, hist,
                                force, vir_force,
                                mdatoms,
                                enerd, fcd,
                                lambda.data(), graph,
                                fr, fr->ic,
                                vsite, mu_tot,
                                t, ed,
                                bBornRadii,
                                flags);
            break;
        case ecutsGROUP:
            do_force_cutsGROUP(fplog, cr, inputrec,
                               step, nrnb, wcycle,
                               top,
                               groups,
                               box, x, hist,
                               force, vir_force,
                               mdatoms,
                               enerd, fcd,
                               lambda.data(), graph,
                               fr, vsite, mu_tot,
                               t, ed,
                               bBornRadii,
                               flags);
            break;
        default:
            gmx_incons("Invalid cut-off scheme passed!");
    }
}


void do_constrain_first(FILE *fplog, gmx_constr_t constr,
                        t_inputrec *ir, t_mdatoms *md,
                        t_state *state, t_commrec *cr, t_nrnb *nrnb,
                        t_forcerec *fr, gmx_localtop_t *top)
{
    int             i, m, start, end;
    gmx_int64_t     step;
    real            dt = ir->delta_t;
    real            dvdl_dum;
    rvec           *savex;

    /* We need to allocate one element extra, since we might use
     * (unaligned) 4-wide SIMD loads to access rvec entries.
     */
    snew(savex, state->natoms + 1);

    start = 0;
    end   = md->homenr;

    if (debug)
    {
        fprintf(debug, "vcm: start=%d, homenr=%d, end=%d\n",
                start, md->homenr, end);
    }
    /* Do a first constrain to reset particles... */
    step = ir->init_step;
    if (fplog)
    {
        char buf[STEPSTRSIZE];
        fprintf(fplog, "\nConstraining the starting coordinates (step %s)\n",
                gmx_step_str(step, buf));
    }
    dvdl_dum = 0;

    /* constrain the current position */
    constrain(nullptr, TRUE, FALSE, constr, &(top->idef),
              ir, cr, step, 0, 1.0, md,
              as_rvec_array(state->x.data()), as_rvec_array(state->x.data()), nullptr,
              fr->bMolPBC, state->box,
              state->lambda[efptBONDED], &dvdl_dum,
              nullptr, nullptr, nrnb, econqCoord);
    if (EI_VV(ir->eI))
    {
        /* constrain the inital velocity, and save it */
        /* also may be useful if we need the ekin from the halfstep for velocity verlet */
        constrain(nullptr, TRUE, FALSE, constr, &(top->idef),
                  ir, cr, step, 0, 1.0, md,
                  as_rvec_array(state->x.data()), as_rvec_array(state->v.data()), as_rvec_array(state->v.data()),
                  fr->bMolPBC, state->box,
                  state->lambda[efptBONDED], &dvdl_dum,
                  nullptr, nullptr, nrnb, econqVeloc);
    }
    /* constrain the inital velocities at t-dt/2 */
    if (EI_STATE_VELOCITY(ir->eI) && ir->eI != eiVV)
    {
        for (i = start; (i < end); i++)
        {
            for (m = 0; (m < DIM); m++)
            {
                /* Reverse the velocity */
                state->v[i][m] = -state->v[i][m];
                /* Store the position at t-dt in buf */
                savex[i][m] = state->x[i][m] + dt*state->v[i][m];
            }
        }
        /* Shake the positions at t=-dt with the positions at t=0
         * as reference coordinates.
         */
        if (fplog)
        {
            char buf[STEPSTRSIZE];
            fprintf(fplog, "\nConstraining the coordinates at t0-dt (step %s)\n",
                    gmx_step_str(step, buf));
        }
        dvdl_dum = 0;
        constrain(nullptr, TRUE, FALSE, constr, &(top->idef),
                  ir, cr, step, -1, 1.0, md,
                  as_rvec_array(state->x.data()), savex, nullptr,
                  fr->bMolPBC, state->box,
                  state->lambda[efptBONDED], &dvdl_dum,
                  as_rvec_array(state->v.data()), nullptr, nrnb, econqCoord);

        for (i = start; i < end; i++)
        {
            for (m = 0; m < DIM; m++)
            {
                /* Re-reverse the velocities */
                state->v[i][m] = -state->v[i][m];
            }
        }
    }
    sfree(savex);
}


static void
integrate_table(real vdwtab[], real scale, int offstart, int rstart, int rend,
                double *enerout, double *virout)
{
    double enersum, virsum;
    double invscale, invscale2, invscale3;
    double r, ea, eb, ec, pa, pb, pc, pd;
    double y0, f, g, h;
    int    ri, offset;
    double tabfactor;

    invscale  = 1.0/scale;
    invscale2 = invscale*invscale;
    invscale3 = invscale*invscale2;

    /* Following summation derived from cubic spline definition,
     * Numerical Recipies in C, second edition, p. 113-116.  Exact for
     * the cubic spline.  We first calculate the negative of the
     * energy from rvdw to rvdw_switch, assuming that g(r)=1, and then
     * add the more standard, abrupt cutoff correction to that result,
     * yielding the long-range correction for a switched function.  We
     * perform both the pressure and energy loops at the same time for
     * simplicity, as the computational cost is low. */

    if (offstart == 0)
    {
        /* Since the dispersion table has been scaled down a factor
         * 6.0 and the repulsion a factor 12.0 to compensate for the
         * c6/c12 parameters inside nbfp[] being scaled up (to save
         * flops in kernels), we need to correct for this.
         */
        tabfactor = 6.0;
    }
    else
    {
        tabfactor = 12.0;
    }

    enersum = 0.0;
    virsum  = 0.0;
    for (ri = rstart; ri < rend; ++ri)
    {
        r  = ri*invscale;
        ea = invscale3;
        eb = 2.0*invscale2*r;
        ec = invscale*r*r;

        pa = invscale3;
        pb = 3.0*invscale2*r;
        pc = 3.0*invscale*r*r;
        pd = r*r*r;

        /* this "8" is from the packing in the vdwtab array - perhaps
           should be defined? */

        offset = 8*ri + offstart;
        y0     = vdwtab[offset];
        f      = vdwtab[offset+1];
        g      = vdwtab[offset+2];
        h      = vdwtab[offset+3];

        enersum += y0*(ea/3 + eb/2 + ec) + f*(ea/4 + eb/3 + ec/2) + g*(ea/5 + eb/4 + ec/3) + h*(ea/6 + eb/5 + ec/4);
        virsum  +=  f*(pa/4 + pb/3 + pc/2 + pd) + 2*g*(pa/5 + pb/4 + pc/3 + pd/2) + 3*h*(pa/6 + pb/5 + pc/4 + pd/3);
    }
    *enerout = 4.0*M_PI*enersum*tabfactor;
    *virout  = 4.0*M_PI*virsum*tabfactor;
}

void calc_enervirdiff(FILE *fplog, int eDispCorr, t_forcerec *fr)
{
    double   eners[2], virs[2], enersum, virsum;
    double   r0, rc3, rc9;
    int      ri0, ri1, i;
    real     scale, *vdwtab;

    fr->enershiftsix    = 0;
    fr->enershifttwelve = 0;
    fr->enerdiffsix     = 0;
    fr->enerdifftwelve  = 0;
    fr->virdiffsix      = 0;
    fr->virdifftwelve   = 0;

    if (eDispCorr != edispcNO)
    {
        for (i = 0; i < 2; i++)
        {
            eners[i] = 0;
            virs[i]  = 0;
        }
        if ((fr->vdw_modifier == eintmodPOTSHIFT) ||
            (fr->vdw_modifier == eintmodPOTSWITCH) ||
            (fr->vdw_modifier == eintmodFORCESWITCH) ||
            (fr->vdwtype == evdwSHIFT) ||
            (fr->vdwtype == evdwSWITCH))
        {
            if (((fr->vdw_modifier == eintmodPOTSWITCH) ||
                 (fr->vdw_modifier == eintmodFORCESWITCH) ||
                 (fr->vdwtype == evdwSWITCH)) && fr->rvdw_switch == 0)
            {
                gmx_fatal(FARGS,
                          "With dispersion correction rvdw-switch can not be zero "
                          "for vdw-type = %s", evdw_names[fr->vdwtype]);
            }

            /* TODO This code depends on the logic in tables.c that
               constructs the table layout, which should be made
               explicit in future cleanup. */
            GMX_ASSERT(fr->dispersionCorrectionTable->interaction == GMX_TABLE_INTERACTION_VDWREP_VDWDISP,
                       "Dispersion-correction code needs a table with both repulsion and dispersion terms");
            scale  = fr->dispersionCorrectionTable->scale;
            vdwtab = fr->dispersionCorrectionTable->data;

            /* Round the cut-offs to exact table values for precision */
            ri0  = static_cast<int>(floor(fr->rvdw_switch*scale));
            ri1  = static_cast<int>(ceil(fr->rvdw*scale));

            /* The code below has some support for handling force-switching, i.e.
             * when the force (instead of potential) is switched over a limited
             * region. This leads to a constant shift in the potential inside the
             * switching region, which we can handle by adding a constant energy
             * term in the force-switch case just like when we do potential-shift.
             *
             * For now this is not enabled, but to keep the functionality in the
             * code we check separately for switch and shift. When we do force-switch
             * the shifting point is rvdw_switch, while it is the cutoff when we
             * have a classical potential-shift.
             *
             * For a pure potential-shift the potential has a constant shift
             * all the way out to the cutoff, and that is it. For other forms
             * we need to calculate the constant shift up to the point where we
             * start modifying the potential.
             */
            ri0  = (fr->vdw_modifier == eintmodPOTSHIFT) ? ri1 : ri0;

            r0   = ri0/scale;
            rc3  = r0*r0*r0;
            rc9  = rc3*rc3*rc3;

            if ((fr->vdw_modifier == eintmodFORCESWITCH) ||
                (fr->vdwtype == evdwSHIFT))
            {
                /* Determine the constant energy shift below rvdw_switch.
                 * Table has a scale factor since we have scaled it down to compensate
                 * for scaling-up c6/c12 with the derivative factors to save flops in analytical kernels.
                 */
                fr->enershiftsix    = (real)(-1.0/(rc3*rc3)) - 6.0*vdwtab[8*ri0];
                fr->enershifttwelve = (real)( 1.0/(rc9*rc3)) - 12.0*vdwtab[8*ri0 + 4];
            }
            else if (fr->vdw_modifier == eintmodPOTSHIFT)
            {
                fr->enershiftsix    = (real)(-1.0/(rc3*rc3));
                fr->enershifttwelve = (real)( 1.0/(rc9*rc3));
            }

            /* Add the constant part from 0 to rvdw_switch.
             * This integration from 0 to rvdw_switch overcounts the number
             * of interactions by 1, as it also counts the self interaction.
             * We will correct for this later.
             */
            eners[0] += 4.0*M_PI*fr->enershiftsix*rc3/3.0;
            eners[1] += 4.0*M_PI*fr->enershifttwelve*rc3/3.0;

            /* Calculate the contribution in the range [r0,r1] where we
             * modify the potential. For a pure potential-shift modifier we will
             * have ri0==ri1, and there will not be any contribution here.
             */
            for (i = 0; i < 2; i++)
            {
                enersum = 0;
                virsum  = 0;
                integrate_table(vdwtab, scale, (i == 0 ? 0 : 4), ri0, ri1, &enersum, &virsum);
                eners[i] -= enersum;
                virs[i]  -= virsum;
            }

            /* Alright: Above we compensated by REMOVING the parts outside r0
             * corresponding to the ideal VdW 1/r6 and /r12 potentials.
             *
             * Regardless of whether r0 is the point where we start switching,
             * or the cutoff where we calculated the constant shift, we include
             * all the parts we are missing out to infinity from r0 by
             * calculating the analytical dispersion correction.
             */
            eners[0] += -4.0*M_PI/(3.0*rc3);
            eners[1] +=  4.0*M_PI/(9.0*rc9);
            virs[0]  +=  8.0*M_PI/rc3;
            virs[1]  += -16.0*M_PI/(3.0*rc9);
        }
        else if (fr->vdwtype == evdwCUT ||
                 EVDW_PME(fr->vdwtype) ||
                 fr->vdwtype == evdwUSER)
        {
            if (fr->vdwtype == evdwUSER && fplog)
            {
                fprintf(fplog,
                        "WARNING: using dispersion correction with user tables\n");
            }

            /* Note that with LJ-PME, the dispersion correction is multiplied
             * by the difference between the actual C6 and the value of C6
             * that would produce the combination rule.
             * This means the normal energy and virial difference formulas
             * can be used here.
             */

            rc3  = fr->rvdw*fr->rvdw*fr->rvdw;
            rc9  = rc3*rc3*rc3;
            /* Contribution beyond the cut-off */
            eners[0] += -4.0*M_PI/(3.0*rc3);
            eners[1] +=  4.0*M_PI/(9.0*rc9);
            if (fr->vdw_modifier == eintmodPOTSHIFT)
            {
                /* Contribution within the cut-off */
                eners[0] += -4.0*M_PI/(3.0*rc3);
                eners[1] +=  4.0*M_PI/(3.0*rc9);
            }
            /* Contribution beyond the cut-off */
            virs[0]  +=  8.0*M_PI/rc3;
            virs[1]  += -16.0*M_PI/(3.0*rc9);
        }
        else
        {
            gmx_fatal(FARGS,
                      "Dispersion correction is not implemented for vdw-type = %s",
                      evdw_names[fr->vdwtype]);
        }

        /* When we deprecate the group kernels the code below can go too */
        if (fr->vdwtype == evdwPME && fr->cutoff_scheme == ecutsGROUP)
        {
            /* Calculate self-interaction coefficient (assuming that
             * the reciprocal-space contribution is constant in the
             * region that contributes to the self-interaction).
             */
            fr->enershiftsix = gmx::power6(fr->ewaldcoeff_lj) / 6.0;

            eners[0] += -gmx::power3(std::sqrt(M_PI)*fr->ewaldcoeff_lj)/3.0;
            virs[0]  +=  gmx::power3(std::sqrt(M_PI)*fr->ewaldcoeff_lj);
        }

        fr->enerdiffsix    = eners[0];
        fr->enerdifftwelve = eners[1];
        /* The 0.5 is due to the Gromacs definition of the virial */
        fr->virdiffsix     = 0.5*virs[0];
        fr->virdifftwelve  = 0.5*virs[1];
    }
}

void calc_dispcorr(t_inputrec *ir, t_forcerec *fr,
                   matrix box, real lambda, tensor pres, tensor virial,
                   real *prescorr, real *enercorr, real *dvdlcorr)
{
    gmx_bool bCorrAll, bCorrPres;
    real     dvdlambda, invvol, dens, ninter, avcsix, avctwelve, enerdiff, svir = 0, spres = 0;
    int      m;

    *prescorr = 0;
    *enercorr = 0;
    *dvdlcorr = 0;

    clear_mat(virial);
    clear_mat(pres);

    if (ir->eDispCorr != edispcNO)
    {
        bCorrAll  = (ir->eDispCorr == edispcAllEner ||
                     ir->eDispCorr == edispcAllEnerPres);
        bCorrPres = (ir->eDispCorr == edispcEnerPres ||
                     ir->eDispCorr == edispcAllEnerPres);

        invvol = 1/det(box);
        if (fr->n_tpi)
        {
            /* Only correct for the interactions with the inserted molecule */
            dens   = (fr->numAtomsForDispersionCorrection - fr->n_tpi)*invvol;
            ninter = fr->n_tpi;
        }
        else
        {
            dens   = fr->numAtomsForDispersionCorrection*invvol;
            ninter = 0.5*fr->numAtomsForDispersionCorrection;
        }

        if (ir->efep == efepNO)
        {
            avcsix    = fr->avcsix[0];
            avctwelve = fr->avctwelve[0];
        }
        else
        {
            avcsix    = (1 - lambda)*fr->avcsix[0]    + lambda*fr->avcsix[1];
            avctwelve = (1 - lambda)*fr->avctwelve[0] + lambda*fr->avctwelve[1];
        }

        enerdiff   = ninter*(dens*fr->enerdiffsix - fr->enershiftsix);
        *enercorr += avcsix*enerdiff;
        dvdlambda  = 0.0;
        if (ir->efep != efepNO)
        {
            dvdlambda += (fr->avcsix[1] - fr->avcsix[0])*enerdiff;
        }
        if (bCorrAll)
        {
            enerdiff   = ninter*(dens*fr->enerdifftwelve - fr->enershifttwelve);
            *enercorr += avctwelve*enerdiff;
            if (fr->efep != efepNO)
            {
                dvdlambda += (fr->avctwelve[1] - fr->avctwelve[0])*enerdiff;
            }
        }

        if (bCorrPres)
        {
            svir = ninter*dens*avcsix*fr->virdiffsix/3.0;
            if (ir->eDispCorr == edispcAllEnerPres)
            {
                svir += ninter*dens*avctwelve*fr->virdifftwelve/3.0;
            }
            /* The factor 2 is because of the Gromacs virial definition */
            spres = -2.0*invvol*svir*PRESFAC;

            for (m = 0; m < DIM; m++)
            {
                virial[m][m] += svir;
                pres[m][m]   += spres;
            }
            *prescorr += spres;
        }

        /* Can't currently control when it prints, for now, just print when degugging */
        if (debug)
        {
            if (bCorrAll)
            {
                fprintf(debug, "Long Range LJ corr.: <C6> %10.4e, <C12> %10.4e\n",
                        avcsix, avctwelve);
            }
            if (bCorrPres)
            {
                fprintf(debug,
                        "Long Range LJ corr.: Epot %10g, Pres: %10g, Vir: %10g\n",
                        *enercorr, spres, svir);
            }
            else
            {
                fprintf(debug, "Long Range LJ corr.: Epot %10g\n", *enercorr);
            }
        }

        if (fr->efep != efepNO)
        {
            *dvdlcorr += dvdlambda;
        }
    }
}

void do_pbc_first(FILE *fplog, matrix box, t_forcerec *fr,
                  t_graph *graph, rvec x[])
{
    if (fplog)
    {
        fprintf(fplog, "Removing pbc first time\n");
    }
    calc_shifts(box, fr->shift_vec);
    if (graph)
    {
        mk_mshift(fplog, graph, fr->ePBC, box, x);
        if (gmx_debug_at)
        {
            p_graph(debug, "do_pbc_first 1", graph);
        }
        shift_self(graph, box, x);
        /* By doing an extra mk_mshift the molecules that are broken
         * because they were e.g. imported from another software
         * will be made whole again. Such are the healing powers
         * of GROMACS.
         */
        mk_mshift(fplog, graph, fr->ePBC, box, x);
        if (gmx_debug_at)
        {
            p_graph(debug, "do_pbc_first 2", graph);
        }
    }
    if (fplog)
    {
        fprintf(fplog, "Done rmpbc\n");
    }
}

static void low_do_pbc_mtop(FILE *fplog, int ePBC, matrix box,
                            const gmx_mtop_t *mtop, rvec x[],
                            gmx_bool bFirst)
{
    t_graph        *graph;
    int             mb, as, mol;
    gmx_molblock_t *molb;

    if (bFirst && fplog)
    {
        fprintf(fplog, "Removing pbc first time\n");
    }

    snew(graph, 1);
    as = 0;
    for (mb = 0; mb < mtop->nmolblock; mb++)
    {
        molb = &mtop->molblock[mb];
        if (molb->natoms_mol == 1 ||
            (!bFirst && mtop->moltype[molb->type].cgs.nr == 1))
        {
            /* Just one atom or charge group in the molecule, no PBC required */
            as += molb->nmol*molb->natoms_mol;
        }
        else
        {
            /* Pass NULL iso fplog to avoid graph prints for each molecule type */
            mk_graph_ilist(nullptr, mtop->moltype[molb->type].ilist,
                           0, molb->natoms_mol, FALSE, FALSE, graph);

            for (mol = 0; mol < molb->nmol; mol++)
            {
                mk_mshift(fplog, graph, ePBC, box, x+as);

                shift_self(graph, box, x+as);
                /* The molecule is whole now.
                 * We don't need the second mk_mshift call as in do_pbc_first,
                 * since we no longer need this graph.
                 */

                as += molb->natoms_mol;
            }
            done_graph(graph);
        }
    }
    sfree(graph);
}

void do_pbc_first_mtop(FILE *fplog, int ePBC, matrix box,
                       const gmx_mtop_t *mtop, rvec x[])
{
    low_do_pbc_mtop(fplog, ePBC, box, mtop, x, TRUE);
}

void do_pbc_mtop(FILE *fplog, int ePBC, matrix box,
                 gmx_mtop_t *mtop, rvec x[])
{
    low_do_pbc_mtop(fplog, ePBC, box, mtop, x, FALSE);
}

void put_atoms_in_box_omp(int ePBC, const matrix box, int natoms, rvec x[])
{
    int t, nth;
    nth = gmx_omp_nthreads_get(emntDefault);

#pragma omp parallel for num_threads(nth) schedule(static)
    for (t = 0; t < nth; t++)
    {
        try
        {
            int offset, len;

            offset = (natoms*t    )/nth;
            len    = (natoms*(t + 1))/nth - offset;
            put_atoms_in_box(ePBC, box, len, x + offset);
        }
        GMX_CATCH_ALL_AND_EXIT_WITH_FATAL_ERROR;
    }
}

// TODO This can be cleaned up a lot, and move back to runner.cpp
void finish_run(FILE *fplog, const gmx::MDLogger &mdlog, t_commrec *cr,
                t_inputrec *inputrec,
                t_nrnb nrnb[], gmx_wallcycle_t wcycle,
                gmx_walltime_accounting_t walltime_accounting,
                nonbonded_verlet_t *nbv,
                gmx_bool bWriteStat)
{
    t_nrnb *nrnb_tot = nullptr;
    double  delta_t  = 0;
    double  nbfs     = 0, mflop = 0;
    double  elapsed_time,
            elapsed_time_over_all_ranks,
            elapsed_time_over_all_threads,
            elapsed_time_over_all_threads_over_all_ranks;
    /* Control whether it is valid to print a report. Only the
       simulation master may print, but it should not do so if the run
       terminated e.g. before a scheduled reset step. This is
       complicated by the fact that PME ranks are unaware of the
       reason why they were sent a pmerecvqxFINISH. To avoid
       communication deadlocks, we always do the communication for the
       report, even if we've decided not to write the report, because
       how long it takes to finish the run is not important when we've
       decided not to report on the simulation performance. */
    bool    printReport = SIMMASTER(cr);

    if (!walltime_accounting_get_valid_finish(walltime_accounting))
    {
<<<<<<< HEAD
        GMX_LOG(mdlog.warning).asParagraph().appendText("Simulation ended prematurely, no performance report will be written.");
        return;
=======
        md_print_warn(cr, fplog,
                      "Simulation ended prematurely, no performance report will be written.");
        printReport = false;
>>>>>>> 963da1ab
    }

    if (cr->nnodes > 1)
    {
        snew(nrnb_tot, 1);
#if GMX_MPI
        MPI_Allreduce(nrnb->n, nrnb_tot->n, eNRNB, MPI_DOUBLE, MPI_SUM,
                      cr->mpi_comm_mysim);
#endif
    }
    else
    {
        nrnb_tot = nrnb;
    }

    elapsed_time                                 = walltime_accounting_get_elapsed_time(walltime_accounting);
    elapsed_time_over_all_ranks                  = elapsed_time;
    elapsed_time_over_all_threads                = walltime_accounting_get_elapsed_time_over_all_threads(walltime_accounting);
    elapsed_time_over_all_threads_over_all_ranks = elapsed_time_over_all_threads;
#if GMX_MPI
    if (cr->nnodes > 1)
    {
        /* reduce elapsed_time over all MPI ranks in the current simulation */
        MPI_Allreduce(&elapsed_time,
                      &elapsed_time_over_all_ranks,
                      1, MPI_DOUBLE, MPI_SUM,
                      cr->mpi_comm_mysim);
        elapsed_time_over_all_ranks /= cr->nnodes;
        /* Reduce elapsed_time_over_all_threads over all MPI ranks in the
         * current simulation. */
        MPI_Allreduce(&elapsed_time_over_all_threads,
                      &elapsed_time_over_all_threads_over_all_ranks,
                      1, MPI_DOUBLE, MPI_SUM,
                      cr->mpi_comm_mysim);
    }
#endif

    if (printReport)
    {
        print_flop(fplog, nrnb_tot, &nbfs, &mflop);
    }
    if (cr->nnodes > 1)
    {
        sfree(nrnb_tot);
    }

    if ((cr->duty & DUTY_PP) && DOMAINDECOMP(cr))
    {
        print_dd_statistics(cr, inputrec, fplog);
    }

    /* TODO Move the responsibility for any scaling by thread counts
     * to the code that handled the thread region, so that there's a
     * mechanism to keep cycle counting working during the transition
     * to task parallelism. */
    int nthreads_pp  = gmx_omp_nthreads_get(emntNonbonded);
    int nthreads_pme = gmx_omp_nthreads_get(emntPME);
    wallcycle_scale_by_num_threads(wcycle, cr->duty == DUTY_PME, nthreads_pp, nthreads_pme);
    auto cycle_sum(wallcycle_sum(cr, wcycle));

    if (printReport)
    {
        struct gmx_wallclock_gpu_t* gputimes = use_GPU(nbv) ? nbnxn_gpu_get_timings(nbv->gpu_nbv) : nullptr;

        wallcycle_print(fplog, mdlog, cr->nnodes, cr->npmenodes, nthreads_pp, nthreads_pme,
                        elapsed_time_over_all_ranks,
                        wcycle, cycle_sum, gputimes);

        if (EI_DYNAMICS(inputrec->eI))
        {
            delta_t = inputrec->delta_t;
        }

        if (fplog)
        {
            print_perf(fplog, elapsed_time_over_all_threads_over_all_ranks,
                       elapsed_time_over_all_ranks,
                       walltime_accounting_get_nsteps_done(walltime_accounting),
                       delta_t, nbfs, mflop);
        }
        if (bWriteStat)
        {
            print_perf(stderr, elapsed_time_over_all_threads_over_all_ranks,
                       elapsed_time_over_all_ranks,
                       walltime_accounting_get_nsteps_done(walltime_accounting),
                       delta_t, nbfs, mflop);
        }
    }
}

extern void initialize_lambdas(FILE *fplog, t_inputrec *ir, int *fep_state, gmx::ArrayRef<real> lambda, double *lam0)
{
    /* this function works, but could probably use a logic rewrite to keep all the different
       types of efep straight. */

    if ((ir->efep == efepNO) && (ir->bSimTemp == FALSE))
    {
        return;
    }

    t_lambda *fep = ir->fepvals;
    *fep_state    = fep->init_fep_state; /* this might overwrite the checkpoint
                                            if checkpoint is set -- a kludge is in for now
                                            to prevent this.*/

    for (int i = 0; i < efptNR; i++)
    {
        /* overwrite lambda state with init_lambda for now for backwards compatibility */
        if (fep->init_lambda >= 0) /* if it's -1, it was never initializd */
        {
            lambda[i] = fep->init_lambda;
            if (lam0)
            {
                lam0[i] = lambda[i];
            }
        }
        else
        {
            lambda[i] = fep->all_lambda[i][*fep_state];
            if (lam0)
            {
                lam0[i] = lambda[i];
            }
        }
    }
    if (ir->bSimTemp)
    {
        /* need to rescale control temperatures to match current state */
        for (int i = 0; i < ir->opts.ngtc; i++)
        {
            if (ir->opts.ref_t[i] > 0)
            {
                ir->opts.ref_t[i] = ir->simtempvals->temperatures[*fep_state];
            }
        }
    }

    /* Send to the log the information on the current lambdas */
    if (fplog != nullptr)
    {
        fprintf(fplog, "Initial vector of lambda components:[ ");
        for (const auto &l : lambda)
        {
            fprintf(fplog, "%10.4f ", l);
        }
        fprintf(fplog, "]\n");
    }
    return;
}


void init_md(FILE *fplog,
             t_commrec *cr, gmx::IMDOutputProvider *outputProvider,
             t_inputrec *ir, const gmx_output_env_t *oenv,
             double *t, double *t0,
             gmx::ArrayRef<real> lambda, int *fep_state, double *lam0,
             t_nrnb *nrnb, gmx_mtop_t *mtop,
             gmx_update_t **upd,
             int nfile, const t_filenm fnm[],
             gmx_mdoutf_t *outf, t_mdebin **mdebin,
             tensor force_vir, tensor shake_vir, rvec mu_tot,
             gmx_bool *bSimAnn, t_vcm **vcm, unsigned long Flags,
             gmx_wallcycle_t wcycle)
{
    int  i;

    /* Initial values */
    *t = *t0       = ir->init_t;

    *bSimAnn = FALSE;
    for (i = 0; i < ir->opts.ngtc; i++)
    {
        /* set bSimAnn if any group is being annealed */
        if (ir->opts.annealing[i] != eannNO)
        {
            *bSimAnn = TRUE;
        }
    }

    /* Initialize lambda variables */
    initialize_lambdas(fplog, ir, fep_state, lambda, lam0);

    // TODO upd is never NULL in practice, but the analysers don't know that
    if (upd)
    {
        *upd = init_update(ir);
    }
    if (*bSimAnn)
    {
        update_annealing_target_temp(ir, ir->init_t, upd ? *upd : nullptr);
    }

    if (vcm != nullptr)
    {
        *vcm = init_vcm(fplog, &mtop->groups, ir);
    }

    if (EI_DYNAMICS(ir->eI) && !(Flags & MD_APPENDFILES))
    {
        if (ir->etc == etcBERENDSEN)
        {
            please_cite(fplog, "Berendsen84a");
        }
        if (ir->etc == etcVRESCALE)
        {
            please_cite(fplog, "Bussi2007a");
        }
        if (ir->eI == eiSD1)
        {
            please_cite(fplog, "Goga2012");
        }
    }
    init_nrnb(nrnb);

    if (nfile != -1)
    {
        *outf = init_mdoutf(fplog, nfile, fnm, Flags, cr, outputProvider, ir, mtop, oenv, wcycle);

        *mdebin = init_mdebin((Flags & MD_APPENDFILES) ? nullptr : mdoutf_get_fp_ene(*outf),
                              mtop, ir, mdoutf_get_fp_dhdl(*outf));
    }

    /* Initiate variables */
    clear_mat(force_vir);
    clear_mat(shake_vir);
    clear_rvec(mu_tot);
}<|MERGE_RESOLUTION|>--- conflicted
+++ resolved
@@ -2497,14 +2497,8 @@
 
     if (!walltime_accounting_get_valid_finish(walltime_accounting))
     {
-<<<<<<< HEAD
         GMX_LOG(mdlog.warning).asParagraph().appendText("Simulation ended prematurely, no performance report will be written.");
-        return;
-=======
-        md_print_warn(cr, fplog,
-                      "Simulation ended prematurely, no performance report will be written.");
         printReport = false;
->>>>>>> 963da1ab
     }
 
     if (cr->nnodes > 1)
