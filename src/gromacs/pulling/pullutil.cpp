--- conflicted
+++ resolved
@@ -59,25 +59,8 @@
 #include "gromacs/utility/real.h"
 #include "gromacs/utility/smalloc.h"
 
-<<<<<<< HEAD
-static void pull_reduce_real(const t_commrec   *cr,
-                             pull_comm_t *comm,
-                             int          n,
-                             real        *data)
-{
-    if (cr != nullptr && PAR(cr))
-    {
-        if (comm->bParticipateAll)
-        {
-            /* Sum the contributions over all DD ranks */
-            gmx_sum(n, data, cr);
-        }
-        else
-        {
-=======
 #include "pull_internal.h"
 
->>>>>>> d42a815e
 #if GMX_MPI
 
 // Helper function to deduce MPI datatype from the type of data
@@ -108,19 +91,12 @@
     gmx_sumd(n, data, cr);
 }
 
-<<<<<<< HEAD
-static void pull_reduce_double(const t_commrec   *cr,
-                               pull_comm_t *comm,
-                               int          n,
-                               double      *data)
-=======
 // Reduce data of n elements over all ranks currently participating in pull
 template <typename T>
 static void pullAllReduce(const t_commrec *cr,
                           pull_comm_t     *comm,
                           int              n,
                           T               *data)
->>>>>>> d42a815e
 {
     if (cr != nullptr && PAR(cr))
     {
@@ -155,18 +131,12 @@
     }
 }
 
-<<<<<<< HEAD
-static void pull_set_pbcatom(const t_commrec *cr, pull_group_work_t *pgrp,
-                             const rvec *x,
-                             rvec x_pbc)
-=======
 /* Copies the coordinates of the PBC atom of pgrp to x_pbc.
  * When those coordinates are not available on this rank, clears x_pbc.
  */
 static void setPbcAtomCoords(const pull_group_work_t &pgrp,
                              const rvec              *x,
                              rvec                     x_pbc)
->>>>>>> d42a815e
 {
     if (pgrp.pbcAtomSet != nullptr)
     {
@@ -189,11 +159,7 @@
 
 static void pull_set_pbcatoms(const t_commrec *cr, struct pull_t *pull,
                               const rvec *x,
-<<<<<<< HEAD
-                              rvec *x_pbc)
-=======
                               gmx::ArrayRef<gmx::RVec> x_pbc)
->>>>>>> d42a815e
 {
     int numPbcAtoms = 0;
     for (size_t g = 0; g < pull->group.size(); g++)
@@ -221,17 +187,12 @@
     }
 }
 
-<<<<<<< HEAD
-static void make_cyl_refgrps(const t_commrec *cr, struct pull_t *pull, const t_mdatoms *md,
-                             const t_pbc *pbc, double t, const rvec *x)
-=======
 static void make_cyl_refgrps(const t_commrec *cr,
                              pull_t          *pull,
                              const t_mdatoms *md,
                              t_pbc           *pbc,
                              double           t,
                              const rvec      *x)
->>>>>>> d42a815e
 {
     pull_comm_t *comm = &pull->comm;
 
@@ -566,14 +527,10 @@
 
 /* calculates center of mass of selection index from all coordinates x */
 void pull_calc_coms(const t_commrec *cr,
-<<<<<<< HEAD
-                    struct pull_t *pull, const t_mdatoms *md, const t_pbc *pbc, double t,
-=======
                     pull_t *pull,
                     const t_mdatoms *md,
                     t_pbc *pbc,
                     double t,
->>>>>>> d42a815e
                     const rvec x[], rvec *xp)
 {
     real         twopi_box = 0;
@@ -586,12 +543,7 @@
 
     if (pull->bRefAt && pull->bSetPBCatoms)
     {
-<<<<<<< HEAD
-        // This is the origin of all threads having the same send and receive buffers.
-        pull_set_pbcatoms(cr, pull, x, comm->rbuf);
-=======
         pull_set_pbcatoms(cr, pull, x, comm->pbcAtomBuffer);
->>>>>>> d42a815e
 
         if (cr != nullptr && DOMAINDECOMP(cr))
         {
